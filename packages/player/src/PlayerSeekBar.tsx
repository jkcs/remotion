--- conflicted
+++ resolved
@@ -87,19 +87,11 @@
 				throw new Error('Player has no size');
 			}
 
-<<<<<<< HEAD
 			if (e.button !== 0) {
 				return;
 			}
 
-			const _frame = getFrameFromX(
-				e.clientX - size.left,
-				durationInFrames,
-				size.width,
-			);
-=======
 			const _frame = getFrameFromX(e.clientX - left, durationInFrames, width);
->>>>>>> 7cf42734
 			pause();
 			seek(_frame);
 			setDragging({
