import type {ComponentType, LazyExoticComponent, MutableRefObject} from 'react';
import React, {
	forwardRef,
	useEffect,
	useImperativeHandle,
	useLayoutEffect,
	useMemo,
	useRef,
	useState,
} from 'react';
import type {
	CompProps,
	PlayableMediaTag,
	SetTimelineContextValue,
	TimelineContextValue,
} from 'remotion';
import {Composition, Internals} from 'remotion';
import type {AnyZodObject} from 'zod';
import {PlayerEventEmitterContext} from './emitter-context.js';
import {PlayerEmitter} from './event-emitter.js';
import {PLAYER_CSS_CLASSNAME} from './player-css-classname.js';
import type {PlayerRef} from './player-methods.js';
import type {
	RenderFullscreenButton,
	RenderPlayPauseButton,
} from './PlayerControls.js';
import type {RenderLoading, RenderPoster} from './PlayerUI.js';
import PlayerUI from './PlayerUI.js';
import {SharedPlayerContexts} from './SharedPlayerContext.js';
import type {PropsIfHasProps} from './utils/props-if-has-props.js';
import {validateInOutFrames} from './utils/validate-in-out-frame.js';
import {validateInitialFrame} from './utils/validate-initial-frame.js';
import {validatePlaybackRate} from './utils/validate-playbackrate.js';

export type ErrorFallback = (info: {error: Error}) => React.ReactNode;

export type PlayerProps<Schema extends AnyZodObject, Props> = {
	durationInFrames: number;
	compositionWidth: number;
	compositionHeight: number;
	fps: number;
	showVolumeControls?: boolean;
	controls?: boolean;
	errorFallback?: ErrorFallback;
	style?: React.CSSProperties;
	loop?: boolean;
	autoPlay?: boolean;
	allowFullscreen?: boolean;
	clickToPlay?: boolean;
	doubleClickToFullscreen?: boolean;
	spaceKeyToPlayOrPause?: boolean;
	numberOfSharedAudioTags?: number;
	playbackRate?: number;
	renderLoading?: RenderLoading;
	moveToBeginningWhenEnded?: boolean;
	className?: string;
	initialFrame?: number;
	renderPoster?: RenderPoster;
	showPosterWhenPaused?: boolean;
	showPosterWhenEnded?: boolean;
	showPosterWhenUnplayed?: boolean;
	inFrame?: number | null;
	outFrame?: number | null;
	initiallyShowControls?: number | boolean;
	renderPlayPauseButton?: RenderPlayPauseButton;
	renderFullscreenButton?: RenderFullscreenButton;
	alwaysShowControls?: boolean;
	schema?: Schema;
	initiallyMuted?: boolean;
<<<<<<< HEAD
} & CompProps<Props> &
	PropsIfHasProps<Schema, Props>;
=======
	showPlaybackRateControl?: boolean | number[];
} & PropsIfHasProps<T> &
	CompProps<T>;
>>>>>>> 033d560a

export const componentOrNullIfLazy = <Props,>(
	props: CompProps<Props>
): ComponentType<Props> | null => {
	if ('component' in props) {
		return props.component as ComponentType<Props>;
	}

	return null;
};

const PlayerFn = <Schema extends AnyZodObject, Props>(
	{
		durationInFrames,
		compositionHeight,
		compositionWidth,
		fps,
		inputProps,
		style,
		controls = false,
		loop = false,
		autoPlay = false,
		showVolumeControls = true,
		allowFullscreen = true,
		clickToPlay,
		doubleClickToFullscreen = false,
		spaceKeyToPlayOrPause = true,
		moveToBeginningWhenEnded = true,
		numberOfSharedAudioTags = 5,
		errorFallback = () => '⚠️',
		playbackRate = 1,
		renderLoading,
		className,
		showPosterWhenUnplayed,
		showPosterWhenEnded,
		showPosterWhenPaused,
		initialFrame,
		renderPoster,
		inFrame,
		outFrame,
		initiallyShowControls,
		renderFullscreenButton,
		renderPlayPauseButton,
		alwaysShowControls = false,
		initiallyMuted = false,
		showPlaybackRateControl = false,
		...componentProps
	}: PlayerProps<Schema, Props>,
	ref: MutableRefObject<PlayerRef>
) => {
	if (typeof window !== 'undefined') {
		// eslint-disable-next-line react-hooks/rules-of-hooks
		useLayoutEffect(() => {
			window.remotion_isPlayer = true;
		}, []);
	}

	// @ts-expect-error
	if (componentProps.defaultProps !== undefined) {
		throw new Error(
			'The <Player /> component does not accept `defaultProps`, but some were passed. Use `inputProps` instead.'
		);
	}

	const componentForValidation = componentOrNullIfLazy(
		componentProps
	) as ComponentType<unknown> | null;

	// @ts-expect-error
	if (componentForValidation?.type === Composition) {
		throw new TypeError(
			`'component' should not be an instance of <Composition/>. Pass the React component directly, and set the duration, fps and dimensions as separate props. See https://www.remotion.dev/docs/player/examples for an example.`
		);
	}

	if (componentForValidation === Composition) {
		throw new TypeError(
			`'component' must not be the 'Composition' component. Pass your own React component directly, and set the duration, fps and dimensions as separate props. See https://www.remotion.dev/docs/player/examples for an example.`
		);
	}

	const component = Internals.useLazyComponent(
		componentProps
	) as LazyExoticComponent<ComponentType<unknown>>;

	validateInitialFrame({initialFrame, durationInFrames});

	const [frame, setFrame] = useState(() => initialFrame ?? 0);
	const [playing, setPlaying] = useState<boolean>(false);
	const [rootId] = useState<string>('player-comp');
	const [emitter] = useState(() => new PlayerEmitter());
	const rootRef = useRef<PlayerRef>(null);
	const audioAndVideoTags = useRef<PlayableMediaTag[]>([]);
	const imperativePlaying = useRef(false);
	const [currentPlaybackRate, setCurrentPlaybackRate] = useState(playbackRate);

	if (typeof compositionHeight !== 'number') {
		throw new TypeError(
			`'compositionHeight' must be a number but got '${typeof compositionHeight}' instead`
		);
	}

	if (typeof compositionWidth !== 'number') {
		throw new TypeError(
			`'compositionWidth' must be a number but got '${typeof compositionWidth}' instead`
		);
	}

	Internals.validateDimension(
		compositionHeight,
		'compositionHeight',
		'of the <Player /> component'
	);
	Internals.validateDimension(
		compositionWidth,
		'compositionWidth',
		'of the <Player /> component'
	);
	Internals.validateDurationInFrames({
		durationInFrames,
		component: 'of the <Player/> component',
		allowFloats: false,
	});
	Internals.validateFps(fps, 'as a prop of the <Player/> component', false);
	Internals.validateDefaultAndInputProps(inputProps, 'inputProps', null);

	validateInOutFrames({
		durationInFrames,
		inFrame,
		outFrame,
	});

	if (typeof controls !== 'boolean' && typeof controls !== 'undefined') {
		throw new TypeError(
			`'controls' must be a boolean or undefined but got '${typeof controls}' instead`
		);
	}

	if (typeof autoPlay !== 'boolean' && typeof autoPlay !== 'undefined') {
		throw new TypeError(
			`'autoPlay' must be a boolean or undefined but got '${typeof autoPlay}' instead`
		);
	}

	if (typeof loop !== 'boolean' && typeof loop !== 'undefined') {
		throw new TypeError(
			`'loop' must be a boolean or undefined but got '${typeof loop}' instead`
		);
	}

	if (
		typeof doubleClickToFullscreen !== 'boolean' &&
		typeof doubleClickToFullscreen !== 'undefined'
	) {
		throw new TypeError(
			`'doubleClickToFullscreen' must be a boolean or undefined but got '${typeof doubleClickToFullscreen}' instead`
		);
	}

	if (
		typeof showVolumeControls !== 'boolean' &&
		typeof showVolumeControls !== 'undefined'
	) {
		throw new TypeError(
			`'showVolumeControls' must be a boolean or undefined but got '${typeof showVolumeControls}' instead`
		);
	}

	if (
		typeof allowFullscreen !== 'boolean' &&
		typeof allowFullscreen !== 'undefined'
	) {
		throw new TypeError(
			`'allowFullscreen' must be a boolean or undefined but got '${typeof allowFullscreen}' instead`
		);
	}

	if (typeof clickToPlay !== 'boolean' && typeof clickToPlay !== 'undefined') {
		throw new TypeError(
			`'clickToPlay' must be a boolean or undefined but got '${typeof clickToPlay}' instead`
		);
	}

	if (
		typeof spaceKeyToPlayOrPause !== 'boolean' &&
		typeof spaceKeyToPlayOrPause !== 'undefined'
	) {
		throw new TypeError(
			`'spaceKeyToPlayOrPause' must be a boolean or undefined but got '${typeof spaceKeyToPlayOrPause}' instead`
		);
	}

	if (
		typeof numberOfSharedAudioTags !== 'number' ||
		numberOfSharedAudioTags % 1 !== 0 ||
		!Number.isFinite(numberOfSharedAudioTags) ||
		Number.isNaN(numberOfSharedAudioTags) ||
		numberOfSharedAudioTags < 0
	) {
		throw new TypeError(
			`'numberOfSharedAudioTags' must be an integer but got '${numberOfSharedAudioTags}' instead`
		);
	}

	validatePlaybackRate(currentPlaybackRate);

	useEffect(() => {
		emitter.dispatchRateChange(currentPlaybackRate);
	}, [emitter, currentPlaybackRate]);

	useEffect(() => {
		setCurrentPlaybackRate(playbackRate);
	}, [playbackRate]);

	useImperativeHandle(ref, () => rootRef.current as PlayerRef, []);

	const timelineContextValue = useMemo((): TimelineContextValue & {
		shouldRegisterSequences: boolean;
	} => {
		return {
			frame,
			playing,
			rootId,
			shouldRegisterSequences: false,
			playbackRate: currentPlaybackRate,
			imperativePlaying,
			setPlaybackRate: (rate) => {
				setCurrentPlaybackRate(rate);
			},
			audioAndVideoTags,
		};
	}, [frame, currentPlaybackRate, playing, rootId]);

	const setTimelineContextValue = useMemo((): SetTimelineContextValue => {
		return {
			setFrame,
			setPlaying,
		};
	}, [setFrame]);

	const passedInputProps = useMemo(() => {
		return inputProps ?? {};
	}, [inputProps]);

	if (typeof window !== 'undefined') {
		// eslint-disable-next-line react-hooks/rules-of-hooks
		useLayoutEffect(() => {
			// Inject CSS only on client, and also only after the Player has hydrated
			Internals.CSSUtils.injectCSS(
				Internals.CSSUtils.makeDefaultCSS(`.${PLAYER_CSS_CLASSNAME}`, '#fff')
			);
		}, []);
	}

	const actualInputProps = useMemo(() => inputProps ?? {}, [inputProps]);

	return (
		<Internals.IsPlayerContextProvider>
			<SharedPlayerContexts
				timelineContext={timelineContextValue}
				component={component}
				compositionHeight={compositionHeight}
				compositionWidth={compositionWidth}
				durationInFrames={durationInFrames}
				fps={fps}
				inputProps={actualInputProps}
				numberOfSharedAudioTags={numberOfSharedAudioTags}
				initiallyMuted={initiallyMuted}
			>
				<Internals.Timeline.SetTimelineContext.Provider
					value={setTimelineContextValue}
				>
					<PlayerEventEmitterContext.Provider value={emitter}>
						<PlayerUI
							ref={rootRef}
							renderLoading={renderLoading}
							autoPlay={Boolean(autoPlay)}
							loop={Boolean(loop)}
							controls={Boolean(controls)}
							errorFallback={errorFallback}
							style={style}
							inputProps={passedInputProps}
							allowFullscreen={Boolean(allowFullscreen)}
							moveToBeginningWhenEnded={Boolean(moveToBeginningWhenEnded)}
							clickToPlay={
								typeof clickToPlay === 'boolean'
									? clickToPlay
									: Boolean(controls)
							}
							showVolumeControls={Boolean(showVolumeControls)}
							doubleClickToFullscreen={Boolean(doubleClickToFullscreen)}
							spaceKeyToPlayOrPause={Boolean(spaceKeyToPlayOrPause)}
							playbackRate={currentPlaybackRate}
							className={className ?? undefined}
							showPosterWhenUnplayed={Boolean(showPosterWhenUnplayed)}
							showPosterWhenEnded={Boolean(showPosterWhenEnded)}
							showPosterWhenPaused={Boolean(showPosterWhenPaused)}
							renderPoster={renderPoster}
							inFrame={inFrame ?? null}
							outFrame={outFrame ?? null}
							initiallyShowControls={initiallyShowControls ?? true}
							renderFullscreen={renderFullscreenButton ?? null}
							renderPlayPauseButton={renderPlayPauseButton ?? null}
							alwaysShowControls={alwaysShowControls}
							showPlaybackRateControl={showPlaybackRateControl}
						/>
					</PlayerEventEmitterContext.Provider>
				</Internals.Timeline.SetTimelineContext.Provider>
			</SharedPlayerContexts>
		</Internals.IsPlayerContextProvider>
	);
};

const forward = forwardRef as <T, P = {}>(
	render: (
		props: P,
		ref: React.MutableRefObject<T>
	) => React.ReactElement | null
) => (props: P & React.RefAttributes<T>) => React.ReactElement | null;

/**
 * @description A component which can be rendered in a regular React App (for example: Create React App, Next.js) to display a Remotion video.
 * @see [Documentation](https://www.remotion.dev/docs/player/player)
 */
export const Player = forward(PlayerFn);<|MERGE_RESOLUTION|>--- conflicted
+++ resolved
@@ -67,14 +67,9 @@
 	alwaysShowControls?: boolean;
 	schema?: Schema;
 	initiallyMuted?: boolean;
-<<<<<<< HEAD
+	showPlaybackRateControl?: boolean | number[];
 } & CompProps<Props> &
 	PropsIfHasProps<Schema, Props>;
-=======
-	showPlaybackRateControl?: boolean | number[];
-} & PropsIfHasProps<T> &
-	CompProps<T>;
->>>>>>> 033d560a
 
 export const componentOrNullIfLazy = <Props,>(
 	props: CompProps<Props>
