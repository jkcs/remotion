{
	"name": "@remotion/paths",
	"version": "4.0.17",
	"description": "Utility functions for SVG paths",
	"main": "dist/index.js",
	"sideEffects": false,
	"scripts": {
		"formatting": "prettier src --check",
		"lint": "eslint src --ext ts,tsx",
		"watch": "tsc -w",
		"build": "tsc -d",
		"test": "vitest --run"
	},
	"author": "Jonny Burger <jonny@remotion.dev>",
	"license": "MIT",
	"repository": {
		"url": "https://github.com/remotion-dev/remotion"
	},
	"bugs": {
		"url": "https://github.com/remotion-dev/remotion/issues"
	},
	"devDependencies": {
		"@jonny/eslint-config": "3.0.266",
		"@types/node": "18.14.6",
		"eslint": "8.42.0",
		"prettier": "^2.7.1",
<<<<<<< HEAD
		"prettier-plugin-organize-imports": "^2.3.4",
=======
		"prettier-plugin-organize-imports": "^3.2.2",
		"typescript": "4.9.5",
>>>>>>> 3513cade
		"vitest": "0.31.1"
	},
	"keywords": [
		"svg",
		"path",
		"utilities"
	],
	"publishConfig": {
		"access": "public"
	}
}<|MERGE_RESOLUTION|>--- conflicted
+++ resolved
@@ -24,12 +24,7 @@
 		"@types/node": "18.14.6",
 		"eslint": "8.42.0",
 		"prettier": "^2.7.1",
-<<<<<<< HEAD
-		"prettier-plugin-organize-imports": "^2.3.4",
-=======
 		"prettier-plugin-organize-imports": "^3.2.2",
-		"typescript": "4.9.5",
->>>>>>> 3513cade
 		"vitest": "0.31.1"
 	},
 	"keywords": [
