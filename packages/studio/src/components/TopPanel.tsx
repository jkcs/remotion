--- conflicted
+++ resolved
@@ -53,14 +53,16 @@
 export const TopPanel: React.FC<{
 	readOnlyStudio: boolean;
 	onMounted: () => void;
-<<<<<<< HEAD
 	size: Size | null;
 	drawRef: React.RefObject<HTMLDivElement>;
-}> = ({readOnlyStudio, onMounted, size, drawRef}) => {
-=======
 	bufferStateDelayInMilliseconds: number;
-}> = ({readOnlyStudio, onMounted, bufferStateDelayInMilliseconds}) => {
->>>>>>> 928b4259
+}> = ({
+	readOnlyStudio,
+	onMounted,
+	size,
+	drawRef,
+	bufferStateDelayInMilliseconds,
+}) => {
 	const {setSidebarCollapsedState, sidebarCollapsedStateRight} =
 		useContext(SidebarContext);
 	const rulersAreVisible = useIsRulerVisible();
