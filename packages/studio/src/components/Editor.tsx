import {PlayerInternals} from '@remotion/player';
import React, {useCallback, useEffect, useMemo, useRef} from 'react';
import type {CurrentScaleContextType} from 'remotion';
import {Internals} from 'remotion';
import {BACKGROUND} from '../helpers/colors';
import {noop} from '../helpers/noop';
import {TimelineZoomContext} from '../state/timeline-zoom';
import {HigherZIndex} from '../state/z-index';
import {EditorContent} from './EditorContent';
import {GlobalKeybindings} from './GlobalKeybindings';
import {Modals} from './Modals';
import {NotificationCenter} from './Notifications/NotificationCenter';

const background: React.CSSProperties = {
	backgroundColor: BACKGROUND,
	display: 'flex',
	width: '100%',
	height: '100%',
	flexDirection: 'column',
	position: 'absolute',
};

const DEFAULT_BUFFER_STATE_DELAY_IN_MILLISECONDS = 300;

export const BUFFER_STATE_DELAY_IN_MILLISECONDS =
	typeof process.env.BUFFER_STATE_DELAY_IN_MILLISECONDS === 'undefined'
		? DEFAULT_BUFFER_STATE_DELAY_IN_MILLISECONDS
		: Number(process.env.BUFFER_STATE_DELAY_IN_MILLISECONDS);

export const Editor: React.FC<{Root: React.FC; readOnlyStudio: boolean}> = ({
	Root,
	readOnlyStudio,
}) => {
	const drawRef = useRef<HTMLDivElement>(null);

	const size = PlayerInternals.useElementSize(drawRef, {
		triggerOnWindowResize: false,
		shouldApplyCssTransforms: true,
	});

	useEffect(() => {
		if (readOnlyStudio) {
			return;
		}

		const listenToChanges = (e: BeforeUnloadEvent) => {
			if (window.remotion_unsavedProps) {
				e.returnValue = 'Are you sure you want to leave?';
			}
		};

		window.addEventListener('beforeunload', listenToChanges);

		return () => {
			window.removeEventListener('beforeunload', listenToChanges);
		};
	}, [readOnlyStudio]);

	const [canvasMounted, setCanvasMounted] = React.useState(false);

	const onMounted = useCallback(() => {
		setCanvasMounted(true);
	}, []);

	const value: CurrentScaleContextType | null = useMemo(() => {
		if (!size) {
			return null;
		}

		return {
			type: 'canvas-size',
			canvasSize: size,
		};
	}, [size]);

	return (
		<HigherZIndex onEscape={noop} onOutsideClick={noop}>
			<TimelineZoomContext>
<<<<<<< HEAD
				<Internals.CurrentScaleContext.Provider value={value}>
					<div style={background}>
						{canvasMounted ? <Root /> : null}
						<Internals.CanUseRemotionHooksProvider>
							<EditorContent
								drawRef={drawRef}
								size={size}
								onMounted={onMounted}
								readOnlyStudio={readOnlyStudio}
							/>
							<GlobalKeybindings />
						</Internals.CanUseRemotionHooksProvider>
						<NotificationCenter />
					</div>
				</Internals.CurrentScaleContext.Provider>
=======
				<div style={background}>
					{canvasMounted ? <Root /> : null}
					<Internals.CanUseRemotionHooksProvider>
						<EditorContent
							bufferStateDelayInMilliseconds={
								BUFFER_STATE_DELAY_IN_MILLISECONDS
							}
							onMounted={onMounted}
							readOnlyStudio={readOnlyStudio}
						/>
						<GlobalKeybindings />
					</Internals.CanUseRemotionHooksProvider>
					<NotificationCenter />
				</div>
>>>>>>> 928b4259
				<Modals readOnlyStudio={readOnlyStudio} />
			</TimelineZoomContext>
		</HigherZIndex>
	);
};<|MERGE_RESOLUTION|>--- conflicted
+++ resolved
@@ -76,7 +76,6 @@
 	return (
 		<HigherZIndex onEscape={noop} onOutsideClick={noop}>
 			<TimelineZoomContext>
-<<<<<<< HEAD
 				<Internals.CurrentScaleContext.Provider value={value}>
 					<div style={background}>
 						{canvasMounted ? <Root /> : null}
@@ -86,28 +85,15 @@
 								size={size}
 								onMounted={onMounted}
 								readOnlyStudio={readOnlyStudio}
+								bufferStateDelayInMilliseconds={
+									BUFFER_STATE_DELAY_IN_MILLISECONDS
+								}
 							/>
 							<GlobalKeybindings />
 						</Internals.CanUseRemotionHooksProvider>
 						<NotificationCenter />
 					</div>
 				</Internals.CurrentScaleContext.Provider>
-=======
-				<div style={background}>
-					{canvasMounted ? <Root /> : null}
-					<Internals.CanUseRemotionHooksProvider>
-						<EditorContent
-							bufferStateDelayInMilliseconds={
-								BUFFER_STATE_DELAY_IN_MILLISECONDS
-							}
-							onMounted={onMounted}
-							readOnlyStudio={readOnlyStudio}
-						/>
-						<GlobalKeybindings />
-					</Internals.CanUseRemotionHooksProvider>
-					<NotificationCenter />
-				</div>
->>>>>>> 928b4259
 				<Modals readOnlyStudio={readOnlyStudio} />
 			</TimelineZoomContext>
 		</HigherZIndex>
