--- conflicted
+++ resolved
@@ -45,24 +45,7 @@
     read.typesVersions[">=1.0"][removeWhitespace(unquote(font.family))] = [
       `dist/esm/${removeWhitespace(unquote(font.family))}.d.ts`,
     ];
-<<<<<<< HEAD
   }
-=======
-    if (!read.exports) read.exports = {};
-    read.exports[`./${removeWhitespace(unquote(font.family))}`] = {
-      require: `./dist/cjs/${removeWhitespace(unquote(font.family))}.cjs`,
-      module: `./dist/esm/${removeWhitespace(unquote(font.family))}.mjs`,
-      import: `./dist/esm/${removeWhitespace(unquote(font.family))}.mjs`,
-      types: `./dist/cjs/${removeWhitespace(unquote(font.family))}.d.ts`,
-    };
-  }
-  read.exports["."] = {
-    require: `./dist/cjs/index.js`,
-    module: `./dist/esm/index.mjs`,
-    import: `./dist/esm/index.mjs`,
-    types: `./dist/cjs/index.d.ts`,
-  };
->>>>>>> 2c39c7bd
 
   await fs.promises.writeFile(
     packageFilename,
