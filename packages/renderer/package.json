{
	"name": "@remotion/renderer",
	"version": "1.3.0",
	"description": "Renderer for Remotion",
	"main": "dist/index.js",
	"scripts": {
<<<<<<< HEAD
		"test": "eslint 'src' --ext ts,tsx && jest",
=======
		"test": "eslint src --ext ts,tsx && jest",
>>>>>>> 3564a55b
		"build": "tsc -d"
	},
	"files": [
		"dist"
	],
	"author": "",
	"license": "SEE LICENSE IN LICENSE.md",
	"repository": {
		"url": "https://github.com/JonnyBurger/remotion"
	},
	"dependencies": {
		"@babel/preset-typescript": "^7.10.4",
		"@remotion/bundler": "^1.3.0",
		"@types/babel__core": "^7.1.12",
		"@types/babel__template": "^7.4.0",
		"execa": "^4.0.2",
		"prettier": "^2.0.5",
		"puppeteer": "^7.1.0",
		"remotion": "^1.3.0",
		"typescript": "^4.1.2",
		"webpack": "5.20.1",
		"xns": "^2.0.7"
	},
	"devDependencies": {
		"@jonny/eslint-config": "^2.1.210",
		"@types/jest": "^26.0.20",
		"@types/node": "^14.14.14",
		"eslint": "^7.4.0",
		"jest": "26.6.3",
		"prettier-plugin-organize-imports": "^1.1.1",
		"ts-jest": "26.5.1"
	},
	"publishConfig": {
		"access": "public"
	}
}<|MERGE_RESOLUTION|>--- conflicted
+++ resolved
@@ -4,11 +4,7 @@
 	"description": "Renderer for Remotion",
 	"main": "dist/index.js",
 	"scripts": {
-<<<<<<< HEAD
-		"test": "eslint 'src' --ext ts,tsx && jest",
-=======
 		"test": "eslint src --ext ts,tsx && jest",
->>>>>>> 3564a55b
 		"build": "tsc -d"
 	},
 	"files": [
