{
	"name": "@remotion/renderer",
	"version": "3.0.21",
	"description": "Renderer for Remotion",
	"main": "dist/index.js",
	"types": "dist/index.d.ts",
	"sideEffects": false,
	"scripts": {
		"lint": "eslint src --ext ts,tsx",
		"test": "jest --runInBand",
		"watch": "tsc -w",
		"build": "tsc -d"
	},
	"author": "",
	"license": "SEE LICENSE IN LICENSE.md",
	"repository": {
		"url": "https://github.com/remotion-dev/remotion"
	},
	"bugs": {
		"url": "https://github.com/remotion-dev/remotion/issues"
	},
	"dependencies": {
		"execa": "5.1.1",
		"mime-types": "2.1.35",
<<<<<<< HEAD
		"remotion": "3.0.20",
		"source-map": "^0.8.0-beta.0",
		"ws": "8.7.0",
		"extract-zip": "2.0.1",
		"progress": "2.0.3"
=======
		"puppeteer-core": "13.5.1",
		"remotion": "3.0.21",
		"source-map": "^0.8.0-beta.0"
>>>>>>> 117d30bb
	},
	"peerDependencies": {
		"react": ">=16.8.0",
		"react-dom": ">=16.8.0"
	},
	"devDependencies": {
		"@jonny/eslint-config": "3.0.259",
		"@testing-library/dom": "^8.7.2",
		"@testing-library/react": "13.1.1",
		"@types/jest": "^27.4.0",
		"@types/mime-types": "2.1.1",
		"@types/node": "^16.7.5",
		"@types/react": "18.0.1",
		"@types/react-dom": "18.0.0",
		"@types/progress": "2.0.5",
		"@types/ws": "8.5.3",
		"eslint": "8.13.0",
		"jest": "^27.2.4",
		"prettier": "^2.0.5",
		"prettier-plugin-organize-imports": "^2.3.4",
		"react": "18.0.0",
		"react-dom": "18.0.0",
		"ts-jest": "^27.0.5",
		"typescript": "^4.7.0",
		"devtools-protocol": "0.0.1001819"
	},
	"keywords": [
		"remotion",
		"ffmpeg",
		"video",
		"react",
		"puppeteer",
		"player"
	],
	"publishConfig": {
		"access": "public"
	}
}<|MERGE_RESOLUTION|>--- conflicted
+++ resolved
@@ -22,17 +22,11 @@
 	"dependencies": {
 		"execa": "5.1.1",
 		"mime-types": "2.1.35",
-<<<<<<< HEAD
-		"remotion": "3.0.20",
+		"remotion": "3.0.21",
 		"source-map": "^0.8.0-beta.0",
 		"ws": "8.7.0",
 		"extract-zip": "2.0.1",
 		"progress": "2.0.3"
-=======
-		"puppeteer-core": "13.5.1",
-		"remotion": "3.0.21",
-		"source-map": "^0.8.0-beta.0"
->>>>>>> 117d30bb
 	},
 	"peerDependencies": {
 		"react": ">=16.8.0",
