import fs from 'fs';
import os from 'os';
import path from 'path';
<<<<<<< HEAD
import {Browser, Internals} from 'remotion';
import {Browser as PuppeteerBrowser} from './browser/Browser';
import {puppeteer} from './browser/node';
import {Viewport} from './browser/PuppeteerViewport';
=======
import puppeteer from 'puppeteer-core';
import type {Browser} from 'remotion';
import { Internals} from 'remotion';
>>>>>>> d72738cc
import {
	ensureLocalBrowser,
	getLocalBrowserExecutable,
} from './get-local-browser-executable';

const validRenderers = ['swangle', 'angle', 'egl', 'swiftshader'] as const;

type OpenGlRenderer = typeof validRenderers[number];

export type ChromiumOptions = {
	ignoreCertificateErrors?: boolean;
	disableWebSecurity?: boolean;
	gl?: OpenGlRenderer | null;
	headless?: boolean;
};

const getOpenGlRenderer = (option?: OpenGlRenderer | null): string[] => {
	const renderer = option ?? Internals.DEFAULT_OPENGL_RENDERER;
	Internals.validateOpenGlRenderer(renderer);
	if (renderer === 'swangle') {
		return [`--use-gl=angle`, `--use-angle=swiftshader`];
	}

	if (renderer === null) {
		return [];
	}

	return [`--use-gl=${renderer}`];
};

const browserInstances: PuppeteerBrowser[] = [];

export const killAllBrowsers = async () => {
	for (const browser of browserInstances) {
		try {
			await browser.close();
		} catch (err) {}
	}
};

export const openBrowser = async (
	browser: Browser,
	options?: {
		shouldDumpIo?: boolean;
		browserExecutable?: string | null;
		chromiumOptions?: ChromiumOptions;
		forceDeviceScaleFactor?: number;
		viewport?: Viewport;
	}
): Promise<PuppeteerBrowser> => {
	if (browser === 'firefox' && !Internals.FEATURE_FLAG_FIREFOX_SUPPORT) {
		throw new TypeError(
			'Firefox supported is not yet turned on. Stay tuned for the future.'
		);
	}

	await ensureLocalBrowser(browser, options?.browserExecutable ?? null);

	const executablePath = getLocalBrowserExecutable(
		browser,
		options?.browserExecutable ?? null
	);

	const customGlRenderer = getOpenGlRenderer(
		options?.chromiumOptions?.gl ?? null
	);

	const browserInstance = await puppeteer.launch({
		executablePath,
		product: browser,
		dumpio: options?.shouldDumpIo ?? false,
		ignoreDefaultArgs: true,
		args: [
			'about:blank',
			'--allow-pre-commit-input',
			'--disable-background-networking',
			'--enable-features=NetworkService,NetworkServiceInProcess',
			'--disable-background-timer-throttling',
			'--disable-backgrounding-occluded-windows',
			'--disable-breakpad',
			'--disable-client-side-phishing-detection',
			'--disable-component-extensions-with-background-pages',
			'--disable-default-apps',
			'--disable-dev-shm-usage',
			'--disable-extensions',
			'--no-proxy-server',
			"--proxy-server='direct://'",
			'--proxy-bypass-list=*',
			'--disable-hang-monitor',
			'--disable-ipc-flooding-protection',
			'--disable-popup-blocking',
			'--disable-prompt-on-repost',
			'--disable-renderer-backgrounding',
			'--disable-sync',
			'--force-color-profile=srgb',
			'--metrics-recording-only',
			'--no-first-run',
			'--video-threads=16',
			'--enable-automation',
			'--password-store=basic',
			'--use-mock-keychain',
			'--enable-blink-features=IdleDetection',
			'--export-tagged-pdf',
			'--intensive-wake-up-throttling-policy=0',
			options?.chromiumOptions?.headless ?? true ? '--headless' : null,
			'--no-sandbox',
			'--disable-setuid-sandbox',
			...customGlRenderer,
			'--disable-background-media-suspend',
			process.platform === 'linux' ? '--single-process' : null,
			'--allow-running-insecure-content', // https://source.chromium.org/search?q=lang:cpp+symbol:kAllowRunningInsecureContent&ss=chromium
			'--disable-component-update', // https://source.chromium.org/search?q=lang:cpp+symbol:kDisableComponentUpdate&ss=chromium
			'--disable-domain-reliability', // https://source.chromium.org/search?q=lang:cpp+symbol:kDisableDomainReliability&ss=chromium
			'--disable-features=AudioServiceOutOfProcess,IsolateOrigins,site-per-process,Translate,BackForwardCache,AvoidUnnecessaryBeforeUnloadCheckSync,IntensiveWakeUpThrottling', // https://source.chromium.org/search?q=file:content_features.cc&ss=chromium
			'--disable-print-preview', // https://source.chromium.org/search?q=lang:cpp+symbol:kDisablePrintPreview&ss=chromium
			'--disable-site-isolation-trials', // https://source.chromium.org/search?q=lang:cpp+symbol:kDisableSiteIsolation&ss=chromium
			'--disk-cache-size=268435456', // https://source.chromium.org/search?q=lang:cpp+symbol:kDiskCacheSize&ss=chromium
			'--hide-scrollbars', // https://source.chromium.org/search?q=lang:cpp+symbol:kHideScrollbars&ss=chromium
			'--no-default-browser-check', // https://source.chromium.org/search?q=lang:cpp+symbol:kNoDefaultBrowserCheck&ss=chromium
			'--no-pings', // https://source.chromium.org/search?q=lang:cpp+symbol:kNoPings&ss=chromium
			'--font-render-hinting=none',
			'--no-zygote', // https://source.chromium.org/search?q=lang:cpp+symbol:kNoZygote&ss=chromium,
			options?.forceDeviceScaleFactor
				? `--force-device-scale-factor=${options.forceDeviceScaleFactor}`
				: null,
			options?.chromiumOptions?.ignoreCertificateErrors
				? '--ignore-certificate-errors'
				: null,
			...(options?.chromiumOptions?.disableWebSecurity
				? [
						'--disable-web-security',
						'--user-data-dir=' +
							(await fs.promises.mkdtemp(
								path.join(os.tmpdir(), 'chrome-user-dir')
							)),
				  ]
				: []),
		].filter(Boolean) as string[],
		defaultViewport: options?.viewport ?? {
			height: 720,
			width: 1280,
			deviceScaleFactor: 1,
		},
	});

	const pages = await browserInstance.pages();
	await pages[0].close();

	browserInstances.push(browserInstance);
	return browserInstance;
};<|MERGE_RESOLUTION|>--- conflicted
+++ resolved
@@ -1,16 +1,11 @@
 import fs from 'fs';
 import os from 'os';
 import path from 'path';
-<<<<<<< HEAD
-import {Browser, Internals} from 'remotion';
-import {Browser as PuppeteerBrowser} from './browser/Browser';
+import type {Browser} from 'remotion';
+import {Internals} from 'remotion';
+import type {Browser as PuppeteerBrowser} from './browser/Browser';
 import {puppeteer} from './browser/node';
-import {Viewport} from './browser/PuppeteerViewport';
-=======
-import puppeteer from 'puppeteer-core';
-import type {Browser} from 'remotion';
-import { Internals} from 'remotion';
->>>>>>> d72738cc
+import type {Viewport} from './browser/PuppeteerViewport';
 import {
 	ensureLocalBrowser,
 	getLocalBrowserExecutable,
