--- conflicted
+++ resolved
@@ -22,11 +22,7 @@
 
 const waitForWindowToBeReady = () => {
 	return new Promise<void>((resolve) => {
-<<<<<<< HEAD
-		let interval: null | number | Timer = null;
-=======
 		let interval: Timer | null = null;
->>>>>>> 0dda6224
 		const check = () => {
 			if (window.remotion_renderReady) {
 				clearInterval(interval as Timer);
