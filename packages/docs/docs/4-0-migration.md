---
image: /generated/articles-docs-4-0-migration.png
id: 4-0-migration
title: v4.0 Migration
crumb: "Version Upgrade"
---

When upgrading from Remotion 3 to Remotion 4, note the following changes and apply them to your project.

## How to upgrade

See the [changelog](https://remotion.dev/docs/changelog) to find the latest version.
Upgrade `remotion` and all packages starting with `@remotion` to the latest version, e.g. `4.0.0`:

```diff
- "remotion": "^3.3.43"
- "@remotion/bundler": "^3.3.43"
- "@remotion/eslint-config": "^3.3.43"
- "@remotion/eslint-plugin": "^3.3.43"
- "@remotion/cli": "^3.3.43"
- "@remotion/renderer": "^3.3.43"
+ "remotion": "4.0.0"
+ "@remotion/bundler": "4.0.0"
+ "@remotion/eslint-config": "4.0.0"
+ "@remotion/eslint-plugin": "4.0.0"
+ "@remotion/cli": "4.0.0"
+ "@remotion/renderer": "4.0.0"
```

Run `npm i `, `yarn` or `pnpm i` respectively afterwards.

<<<<<<< HEAD
## ProRes videos now export uncompressed audio by default

Previously, the `aac` audio codec was the default for ProRes exports. The default is now `pcm_s16le` which stands for uncompressed 16-bit low-endian PCM audio. This change was made since users export ProRes mainly for getting high-quality footage to be further used in video editing programs.
=======
## Dropped support for Lambda `architecture`

When deploying a Lambda, you were previously able to choose between the `arm64` and `x86_64` architecture.  
From v4.0 on, only `arm64` is supported. It should be faster, cheaper and not have any different behavior than `x86_64`.

**How to upgrade**: Remove the `architecture` option from `estimatePrice()` and `deployFunction()`.

## Rich timeline removed

The option to use the "Rich timeline" has been removed due to performance problems.  
The timeline is now always in simple mode, but supports more timeline layers at once.
>>>>>>> 397ab6eb
<|MERGE_RESOLUTION|>--- conflicted
+++ resolved
@@ -29,11 +29,6 @@
 
 Run `npm i `, `yarn` or `pnpm i` respectively afterwards.
 
-<<<<<<< HEAD
-## ProRes videos now export uncompressed audio by default
-
-Previously, the `aac` audio codec was the default for ProRes exports. The default is now `pcm_s16le` which stands for uncompressed 16-bit low-endian PCM audio. This change was made since users export ProRes mainly for getting high-quality footage to be further used in video editing programs.
-=======
 ## Dropped support for Lambda `architecture`
 
 When deploying a Lambda, you were previously able to choose between the `arm64` and `x86_64` architecture.  
@@ -45,4 +40,8 @@
 
 The option to use the "Rich timeline" has been removed due to performance problems.  
 The timeline is now always in simple mode, but supports more timeline layers at once.
->>>>>>> 397ab6eb
+
+## ProRes videos now export uncompressed audio by default
+
+Previously, the `aac` audio codec was the default for ProRes exports. The default is now `pcm_s16le` which stands for uncompressed 16-bit low-endian PCM audio.  
+This change was made since users export ProRes mainly for getting high-quality footage to be further used in video editing programs.