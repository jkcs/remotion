---
image: /generated/articles-docs-4-0-migration.png
id: 4-0-migration
title: v4.0 Migration
crumb: "Version Upgrade"
---

When upgrading from Remotion 3 to Remotion 4, note the following changes and apply them to your project.

## How to upgrade

See the [changelog](https://remotion.dev/docs/changelog) to find the latest version.
Upgrade `remotion` and all packages starting with `@remotion` to the latest version, e.g. `4.0.0`:

```diff
- "remotion": "^3.3.43"
- "@remotion/bundler": "^3.3.43"
- "@remotion/eslint-config": "^3.3.43"
- "@remotion/eslint-plugin": "^3.3.43"
- "@remotion/cli": "^3.3.43"
- "@remotion/renderer": "^3.3.43"
+ "remotion": "4.0.0"
+ "@remotion/bundler": "4.0.0"
+ "@remotion/eslint-config": "4.0.0"
+ "@remotion/eslint-plugin": "4.0.0"
+ "@remotion/cli": "4.0.0"
+ "@remotion/renderer": "4.0.0"
```

Run `npm i `, `yarn` or `pnpm i` respectively afterwards.

## Config file changes

The CLI configuration file has been moved out from the core Remotion package to `@remotion/cli/config`. Update your imports like this:

```diff
- import {Config} from 'remotion';
+ import {Config} from '@remotion/cli/config';
```

TODO: Old config syntax has been removed

## Dropped support for Lambda `architecture`

When deploying a Lambda, you were previously able to choose between the `arm64` and `x86_64` architecture.  
From v4.0 on, only `arm64` is supported. It should be faster, cheaper and not have any different behavior than `x86_64`.

**How to upgrade**:

- Remove the `architecture` option from `estimatePrice()` and `deployFunction()`.

## Rich timeline removed

The option to use the "Rich timeline" has been removed due to performance problems.  
The timeline is now always in simple mode, but supports more timeline layers at once.

## ProRes videos now export uncompressed audio by default

Previously, the `aac` audio codec was the default for ProRes exports. The default is now `pcm_s16le` which stands for uncompressed 16-bit low-endian PCM audio.  
This change was made since users export ProRes mainly for getting high-quality footage to be further used in video editing programs.

## Renamed `quality` option to `jpegQuality`

To clarify the meaning of this option, it is now universally called "JPEG Quality". Adjust the following options:

- [`npx remotion render`](/docs/cli/render): Use `--jpeg-quality` insted of `--quality`
- [`npx remotion still`](/docs/cli/still): Use `--jpeg-quality` insted of `--quality`
- [`npx remotion benchmark`](/docs/cli/benchmark): Use `--jpeg-quality` insted of `--quality`
- [`npx remotion lambda render`](/docs/lambda/cli/render): Use `--jpeg-quality` insted of `--quality`
- [`npx remotion lambda still`](/docs/lambda/cli/still): Use `--jpeg-quality` insted of `--quality`
- [`renderFrames()`](/docs/renderer/render-frames): Use `jpegQuality` instead of `quality`
- [`renderMedia()`](/docs/renderer/render-media): Use `jpegQuality` instead of `quality`
- [`renderStill()`](/docs/renderer/render-still): Use `jpegQuality` instead of `quality`
- [`renderMediaOnLambda()`](/docs/lambda/rendermediaonlambda): Use `jpegQuality` instead of `quality`
- [`renderStillOnLambda()`](/docs/lambda/renderstillonlambda): Use `jpegQuality` instead of `quality`

## No more FFmpeg install, `ffmpegExecutable` option removed

FFmpeg is now baked into the `@remotion/renderer` package. Therefore, the `ffmpegExecutable` and `ffprobeExecutable` options have been removed.

**How to upgrade:**

- Remove the `ffmpegExecutable` option from [`renderMedia()`](/docs/renderer/render-media), [`renderStill()`](/docs/renderer/render-still), [`getCompositions()`](/docs/renderer/get-compositions), [`renderFrames()`](/docs/renderer/render-frames) and [`stitchFramesToVideo()`](/docs/renderer/stitch-frames-to-video) calls.
- Remove the `ffprobeExecutable` option from [`renderMedia()`](/docs/renderer/render-media), [`renderStill()`](/docs/renderer/render-still), [`getCompositions()`](/docs/renderer/get-compositions), [`renderFrames()`](/docs/renderer/render-frames) and [`stitchFramesToVideo()`](/docs/renderer/stitch-frames-to-video) calls.
- Remove all calls to [`ensureFfmpeg()`](/docs/renderer/ensure-ffmpeg).
- Remove all calls to [`ensureFfprobe()`](/docs/renderer/ensure-ffprobe).
- Remove the `--ffmpeg-executable` flag from [`npx remotion render`](/docs/cli/render), [`npx remotion still`](/docs/cli/still) and [`npx remotion benchmark`](/docs/cli/benchmark)
- Remove the `--ffprobe-executable` flag from [`npx remotion render`](/docs/cli/render), [`npx remotion still`](/docs/cli/still) and [`npx remotion benchmark`](/docs/cli/benchmark)

## Moved `onSlowestFrames` API

In V3, `onSlowestFrames` has been a callback function that you could pass to `renderMedia()`.  
In V4, this data has been moved to the [return value](/docs/renderer/render-media#return-value).

## Separating `ImageFormat`

Previously, the `imageFormat` option would be used for both stills and videos. While for stills, PNG is often preferrable, for videos it is overall faster to use JPEG as a default. In Remotion 4.0, the image formats are being separated so you can set defaults for videos and stills separately.

- `Config.setImageFormat` got replaced by [`Config.setVideoImageFormat()`](/docs/cli#setvideoimageformat) and [`Config.setStillImageFormat()`](/docs/cli#setstillimageformat).
- The CLI option is still `--image-format` for all commands.
- The Node.JS API name is still `imageFormat`.
- The TypeScript type `ImageFormat` has been separated into `StillImageFormat` and `VideoImageFormat`.
- `StillImageFormat` now also supports `webp` and `pdf`!

## ImageFormat removed

The [@remotion/renderer](/docs/renderer) `ImageFormat` Type got replaced by the more specific Types `VideoImageFormat` and `StillImageFormat`.

## Removal of deprecated APIs

- `Config.setOutputFormat()` was deprecated in v1.4 and has now been removed. Use `setImageSequence()`, `setVideoImageFormat()` and `setCodec()` in combination instead.

- `downloadVideo()` alias has been removed, use [`downloadMedia()`](/docs/lambda/downloadmedia) with the same API instead.

- `<MotionBlur>` has been removed. Use [`<Trail>`](/docs/motion-blur/trail) instead.

- `getParts()` has been removed. Use [`getSubpaths()`](/docs/paths/get-subpaths) instead:

```tsx twoslash title="paths.ts"
import {
  getLength,
  getPointAtLength,
  getSubpaths,
  getTangentAtLength,
} from "@remotion/paths";

const path = "M 0 0 L 100 100";
const parts = getSubpaths(path[0]);
const length = getLength(parts[0]);
const start = getPointAtLength(parts[0], 0);
const end = getPointAtLength(parts[0], length);
const tangent = getTangentAtLength(parts[0], length / 2);
```

- `webpackBundle` has been removed from `renderFrames()` and `renderMedia()` - rename it to `serveUrl` instead
- `parallelism` has been removed from `renderFrames()` and `renderMedia()` - rename it to `concurrency` instead.
- `config` has been removed from `renderFrames()` - rename it to `composition` instead.

## `onBucketEnsured` option has been removed

The `onBucketEnsured()` option of [`getOrCreateBucket()`](/docs/lambda/getorcreatebucket) has been removed because creating the bucket is the only operation of `getOrCreateBucket()`. Therefore, you can just await the function itself.

<<<<<<< HEAD
## `imageFormat` removed from `<OffthreadVideo>`

## `OffthreadVideoImageFormat` removed
=======
## `<Img>` will cancel the render if the image cannot be loaded

Before, [`<Img>`](/docs/img) would only log to the console if an image cannot be loaded and inevitably lead to a timeout if the error is not handled.

If this happens now and the error is not handled, the render will be aborted and the error reported.
>>>>>>> 5a11000f
<|MERGE_RESOLUTION|>--- conflicted
+++ resolved
@@ -140,14 +140,12 @@
 
 The `onBucketEnsured()` option of [`getOrCreateBucket()`](/docs/lambda/getorcreatebucket) has been removed because creating the bucket is the only operation of `getOrCreateBucket()`. Therefore, you can just await the function itself.
 
-<<<<<<< HEAD
 ## `imageFormat` removed from `<OffthreadVideo>`
 
 ## `OffthreadVideoImageFormat` removed
-=======
+
 ## `<Img>` will cancel the render if the image cannot be loaded
 
 Before, [`<Img>`](/docs/img) would only log to the console if an image cannot be loaded and inevitably lead to a timeout if the error is not handled.
 
-If this happens now and the error is not handled, the render will be aborted and the error reported.
->>>>>>> 5a11000f
+If this happens now and the error is not handled, the render will be aborted and the error reported.