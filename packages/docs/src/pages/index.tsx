--- conflicted
+++ resolved
@@ -38,22 +38,6 @@
         <WriteInReact />
         <br />
         <br />
-<<<<<<< HEAD
-        <div
-          style={{
-            paddingBottom: 20,
-          }}
-        >
-          <div style={clone}>Get started using a template:</div>
-          <div className={styles.content}>
-            <ChooseTemplate />
-          </div>
-        </div>
-        <br />
-        <br />
-        <br />
-=======
->>>>>>> 4371bcf4
         <IfYouKnowReact />
         <br />
         <br />
