{
	"name": "@remotion/babel-loader",
<<<<<<< HEAD
	"version": "3.0.0-rc.1",
=======
	"version": "2.6.16",
>>>>>>> d08a2698
	"description": "babel-loader polyfill for Remotion",
	"main": "dist/index.js",
	"scripts": {
		"lint": "eslint src --ext ts,tsx",
		"watch": "tsc -w",
		"build": "tsc -d"
	},
	"files": [
		"dist"
	],
	"author": "",
	"license": "SEE LICENSE IN LICENSE.md",
	"repository": {
		"url": "https://github.com/remotion-dev/remotion"
	},
	"bugs": {
		"url": "https://github.com/remotion-dev/remotion/issues"
	},
	"dependencies": {
		"@babel/core": "7.15.5",
		"@babel/plugin-proposal-class-properties": "7.14.5",
		"@babel/preset-env": "7.15.6",
		"@babel/preset-react": "7.14.5",
		"@babel/preset-typescript": "7.15.0",
		"@webhotelier/webpack-fast-refresh": "5.1.0",
		"babel-loader": "8.2.2",
		"react-refresh": "0.9.0",
		"webpack": "5.60.0"
	},
	"devDependencies": {
		"@jonny/eslint-config": "3.0.259",
		"@types/node": "^16.7.5",
		"eslint": "8.13.0",
		"prettier": "^2.0.5",
		"prettier-plugin-organize-imports": "^1.1.1",
<<<<<<< HEAD
		"remotion": "3.0.0-rc.1",
=======
		"remotion": "2.6.16",
>>>>>>> d08a2698
		"typescript": "^4.5.5"
	},
	"keywords": [
		"remotion",
		"ffmpeg",
		"video",
		"react",
		"puppeteer",
		"player"
	],
	"publishConfig": {
		"access": "public"
	}
}<|MERGE_RESOLUTION|>--- conflicted
+++ resolved
@@ -1,10 +1,6 @@
 {
 	"name": "@remotion/babel-loader",
-<<<<<<< HEAD
-	"version": "3.0.0-rc.1",
-=======
 	"version": "2.6.16",
->>>>>>> d08a2698
 	"description": "babel-loader polyfill for Remotion",
 	"main": "dist/index.js",
 	"scripts": {
@@ -40,11 +36,7 @@
 		"eslint": "8.13.0",
 		"prettier": "^2.0.5",
 		"prettier-plugin-organize-imports": "^1.1.1",
-<<<<<<< HEAD
-		"remotion": "3.0.0-rc.1",
-=======
 		"remotion": "2.6.16",
->>>>>>> d08a2698
 		"typescript": "^4.5.5"
 	},
 	"keywords": [
