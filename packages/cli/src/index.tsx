--- conflicted
+++ resolved
@@ -115,9 +115,6 @@
 	findEntryPoint,
 	getImageFormat,
 	printCompositions,
-<<<<<<< HEAD
 	getFinalOutputCodec,
-=======
 	listOfRemotionPackages,
->>>>>>> 78e8831e
 };