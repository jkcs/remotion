import {
	getCompositions,
	openBrowser,
	renderFrames,
	RenderInternals,
	renderMedia,
	RenderMediaOnDownload,
	StitchingState,
} from '@remotion/renderer';
import chalk from 'chalk';
import fs from 'fs';
import os from 'os';
import path from 'path';
import {Internals} from 'remotion';
import {getCliOptions} from './get-cli-options';
import {getCompositionId} from './get-composition-id';
import {initializeRenderCli} from './initialize-render-cli';
import {Log} from './log';
import {parsedCli, quietFlagProvided} from './parse-command-line';
import {
	createOverwriteableCliOutput,
	DownloadProgress,
	makeRenderingAndStitchingProgress,
} from './progress-bar';
import {bundleOnCli} from './setup-cache';
import {RenderStep} from './step';
import {checkAndValidateFfmpegVersion} from './validate-ffmpeg-version';

export const render = async () => {
	const startTime = Date.now();
	const file = parsedCli._[1];
	if (!file) {
		Log.error('No entry point specified. Pass more arguments:');
		Log.error(
			'   npx remotion render [entry-point] [composition-name] [out-name]'
		);
		Log.error('Documentation: https://www.remotion.dev/docs/render');
		process.exit(1);
	}

	const fullPath = RenderInternals.isServeUrl(file)
		? file
		: path.join(process.cwd(), file);

	await initializeRenderCli('sequence');

	const {
		codec,
		proResProfile,
		parallelism,
		frameRange,
		shouldOutputImageSequence,
		absoluteOutputFile,
		overwrite,
		inputProps,
		envVariables,
		quality,
		browser,
		crf,
		pixelFormat,
		imageFormat,
		browserExecutable,
		ffmpegExecutable,
		scale,
		chromiumOptions,
		port,
		puppeteerTimeout,
	} = await getCliOptions({isLambda: false, type: 'series'});

	if (!absoluteOutputFile) {
		throw new Error(
			'assertion error - expected absoluteOutputFile to not be null'
		);
	}

	Log.verbose('Browser executable: ', browserExecutable);

	await checkAndValidateFfmpegVersion({
		ffmpegExecutable,
	});

	const browserInstance = openBrowser(browser, {
		browserExecutable,
		shouldDumpIo: Internals.Logging.isEqualOrBelowLogLevel(
			Internals.Logging.getLogLevel(),
			'verbose'
		),
		chromiumOptions,
		forceDeviceScaleFactor: scale,
	});

	const steps: RenderStep[] = [
		RenderInternals.isServeUrl(fullPath) ? null : ('bundling' as const),
		'rendering' as const,
		shouldOutputImageSequence ? null : ('stitching' as const),
	].filter(Internals.truthy);

	const urlOrBundle = RenderInternals.isServeUrl(fullPath)
		? fullPath
		: await bundleOnCli(fullPath, steps);

	const onDownload: RenderMediaOnDownload = (src) => {
		const id = Math.random();
		const download: DownloadProgress = {
			id,
			name: src,
			progress: 0,
		};
		downloads.push(download);
		updateRenderProgress();

		return ({percent}) => {
			download.progress = percent;
			updateRenderProgress();
		};
	};

	const puppeteerInstance = await browserInstance;

	const comps = await getCompositions(urlOrBundle, {
		inputProps,
		puppeteerInstance,
		envVariables,
		timeoutInMilliseconds: Internals.getCurrentPuppeteerTimeout(),
		chromiumOptions,
		browserExecutable,
	});
	const compositionId = getCompositionId(comps);

	const config = comps.find((c) => c.id === compositionId);

	if (!config) {
		throw new Error(`Cannot find composition with ID ${compositionId}`);
	}

	RenderInternals.validateEvenDimensionsWithCodec({
		width: config.width,
		height: config.height,
		codec,
		scale,
	});

	const outputDir = shouldOutputImageSequence
		? absoluteOutputFile
		: await fs.promises.mkdtemp(path.join(os.tmpdir(), 'react-motion-render'));

	Log.verbose('Output dir', outputDir);

	const renderProgress = createOverwriteableCliOutput(quietFlagProvided());
	let totalFrames: number | null = RenderInternals.getDurationFromFrameRange(
		frameRange,
		config.durationInFrames
	);
	let encodedFrames = 0;
	let renderedFrames = 0;
	let encodedDoneIn: number | null = null;
	let renderedDoneIn: number | null = null;
	let stitchStage: StitchingState = 'encoding';
	const downloads: DownloadProgress[] = [];

	const updateRenderProgress = () => {
		if (totalFrames === null) {
			throw new Error('totalFrames should not be 0');
		}

		return renderProgress.update(
			makeRenderingAndStitchingProgress({
				rendering: {
					frames: renderedFrames,
					totalFrames,
					concurrency: RenderInternals.getActualConcurrency(parallelism),
					doneIn: renderedDoneIn,
					steps,
				},
				stitching: shouldOutputImageSequence
					? null
					: {
							doneIn: encodedDoneIn,
							frames: encodedFrames,
							stage: stitchStage,
							steps,
							totalFrames,
					  },
				downloads,
			})
		);
	};

	if (shouldOutputImageSequence) {
		fs.mkdirSync(absoluteOutputFile, {
			recursive: true,
		});
		if (imageFormat === 'none') {
			Log.error(
				'Cannot render an image sequence with a codec that renders no images.'
			);
			Log.error(`codec = ${codec}, imageFormat = ${imageFormat}`);
			process.exit(1);
		}

		await renderFrames({
			config,
			imageFormat,
			inputProps,
			onFrameUpdate: (rendered) => {
				renderedFrames = rendered;
				updateRenderProgress();
			},
			onStart: ({frameCount}) => {
				totalFrames = frameCount;
				return updateRenderProgress();
			},
			onDownload: (src: string) => {
				if (src.startsWith('data:')) {
					Log.info(
						'\nWriting Data URL to file: ',
						src.substring(0, 30) + '...'
					);
				} else {
					Log.info('\nDownloading asset... ', src);
				}
			},
			outputDir,
			serveUrl: urlOrBundle,
			dumpBrowserLogs: Internals.Logging.isEqualOrBelowLogLevel(
				Internals.Logging.getLogLevel(),
				'verbose'
			),
			envVariables,
			frameRange,
			parallelism,
			puppeteerInstance,
			quality,
			timeoutInMilliseconds: puppeteerTimeout,
			chromiumOptions,
			scale,
			ffmpegExecutable,
			browserExecutable,
			port,
		});
		renderedDoneIn = Date.now() - startTime;

		updateRenderProgress();
		Log.info();
		Log.info();
		Log.info(chalk.green('\nYour image sequence is ready!'));
		return;
	}

	await renderMedia({
		outputLocation: absoluteOutputFile,
		codec,
		composition: config,
		crf,
		envVariables,
		ffmpegExecutable,
		frameRange,
		imageFormat,
		inputProps,
		onProgress: (update) => {
			encodedDoneIn = update.encodedDoneIn;
			encodedFrames = update.encodedFrames;
			renderedDoneIn = update.renderedDoneIn;
			stitchStage = update.stitchStage;
			renderedFrames = update.renderedFrames;
			updateRenderProgress();
		},
		puppeteerInstance,
		overwrite,
		parallelism,
		pixelFormat,
		proResProfile,
		quality,
		serveUrl: urlOrBundle,
		onDownload,
		dumpBrowserLogs: Internals.Logging.isEqualOrBelowLogLevel(
			Internals.Logging.getLogLevel(),
			'verbose'
		),
		onStart: ({frameCount}) => {
			totalFrames = frameCount;
		},
		chromiumOptions,
		timeoutInMilliseconds: Internals.getCurrentPuppeteerTimeout(),
		scale,
		port,
	});

	Log.info();
	Log.info();
	const seconds = Math.round((Date.now() - startTime) / 1000);
	Log.info(
		[
			'- Total render time:',
			seconds,
			seconds === 1 ? 'second' : 'seconds',
		].join(' ')
	);
	Log.info('-', 'Output can be found at:');
	Log.info(chalk.cyan(`▶ ${absoluteOutputFile}`));
	Log.verbose('Cleaning up...');

	try {
		await RenderInternals.deleteDirectory(urlOrBundle);
	} catch (err) {
		Log.warn('Could not clean up directory.');
		Log.warn(err);
		Log.warn('Do you have minimum required Node.js version?');
	}

<<<<<<< HEAD
	Log.info(
		chalk.green(`\nYour ${codec === 'gif' ? 'gif' : 'video'} is ready!`)
	);
	closeServer().catch((err) => {
		Log.error('Could not close web server', err);
	});
=======
	Log.info(chalk.green('\nYour video is ready!'));
>>>>>>> 3ff32159
};<|MERGE_RESOLUTION|>--- conflicted
+++ resolved
@@ -308,14 +308,5 @@
 		Log.warn('Do you have minimum required Node.js version?');
 	}
 
-<<<<<<< HEAD
-	Log.info(
-		chalk.green(`\nYour ${codec === 'gif' ? 'gif' : 'video'} is ready!`)
-	);
-	closeServer().catch((err) => {
-		Log.error('Could not close web server', err);
-	});
-=======
 	Log.info(chalk.green('\nYour video is ready!'));
->>>>>>> 3ff32159
 };