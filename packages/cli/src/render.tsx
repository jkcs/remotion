import {
	getCompositions,
	openBrowser,
	renderFrames,
	RenderInternals,
	renderMedia,
	StitchingState,
} from '@remotion/renderer';
import chalk from 'chalk';
import fs from 'fs';
import os from 'os';
import path from 'path';
import {Internals} from 'remotion';
import {getCliOptions} from './get-cli-options';
import {getCompositionId} from './get-composition-id';
import {initializeRenderCli} from './initialize-render-cli';
import {Log} from './log';
import {parsedCli, quietFlagProvided} from './parse-command-line';
import {
	createOverwriteableCliOutput,
	DownloadProgress,
	makeRenderingAndStitchingProgress,
} from './progress-bar';
import {bundleOnCli} from './setup-cache';
import {RenderStep} from './step';
import {checkAndValidateFfmpegVersion} from './validate-ffmpeg-version';

export const render = async () => {
	const startTime = Date.now();
	const file = parsedCli._[1];
	const fullPath = RenderInternals.isServeUrl(file)
		? file
		: path.join(process.cwd(), file);

	await initializeRenderCli('sequence');

	const {
		codec,
		proResProfile,
		parallelism,
		frameRange,
		shouldOutputImageSequence,
		absoluteOutputFile,
		overwrite,
		inputProps,
		envVariables,
		quality,
		browser,
		crf,
		pixelFormat,
		imageFormat,
		browserExecutable,
		ffmpegExecutable,
		scale,
		chromiumOptions,
	} = await getCliOptions({isLambda: false, type: 'series'});

	if (!absoluteOutputFile) {
		throw new Error(
			'assertion error - expected absoluteOutputFile to not be null'
		);
	}

	Log.verbose('Browser executable: ', browserExecutable);

	await checkAndValidateFfmpegVersion({
		ffmpegExecutable: Internals.getCustomFfmpegExecutable(),
	});

	const browserInstance = openBrowser(browser, {
		browserExecutable,
		shouldDumpIo: Internals.Logging.isEqualOrBelowLogLevel(
			Internals.Logging.getLogLevel(),
			'verbose'
		),
		chromiumOptions,
	});

	const steps: RenderStep[] = [
		RenderInternals.isServeUrl(fullPath) ? null : ('bundling' as const),
		'rendering' as const,
		shouldOutputImageSequence ? null : ('stitching' as const),
	].filter(Internals.truthy);

	const urlOrBundle = RenderInternals.isServeUrl(fullPath)
		? Promise.resolve(fullPath)
		: await bundleOnCli(fullPath, steps);
	const {serveUrl, closeServer} = await RenderInternals.prepareServer(
		await urlOrBundle
	);

	const puppeteerInstance = await browserInstance;

	const comps = await getCompositions(serveUrl, {
		inputProps,
		puppeteerInstance,
		envVariables,
		timeoutInMilliseconds: Internals.getCurrentPuppeteerTimeout(),
		chromiumOptions,
		browserExecutable,
	});
	const compositionId = getCompositionId(comps);

	const config = comps.find((c) => c.id === compositionId);

	if (!config) {
		throw new Error(`Cannot find composition with ID ${compositionId}`);
	}

	RenderInternals.validateEvenDimensionsWithCodec({
		width: config.width,
		height: config.height,
		codec,
		scale,
	});

	const outputDir = shouldOutputImageSequence
		? absoluteOutputFile
		: await fs.promises.mkdtemp(path.join(os.tmpdir(), 'react-motion-render'));

	Log.verbose('Output dir', outputDir);

	const renderProgress = createOverwriteableCliOutput(quietFlagProvided());
	let totalFrames: number | null = 0;
	let encodedFrames = 0;
	let renderedFrames = 0;
	let encodedDoneIn: number | null = null;
	let renderedDoneIn: number | null = null;
	let stitchStage: StitchingState = 'encoding';
	const downloads: DownloadProgress[] = [];

	const updateRenderProgress = () => {
		if (totalFrames === null) {
			throw new Error('totalFrames should not be 0');
		}

		return renderProgress.update(
			makeRenderingAndStitchingProgress({
				rendering: {
					frames: renderedFrames,
					totalFrames,
					concurrency: RenderInternals.getActualConcurrency(parallelism),
					doneIn: renderedDoneIn,
					steps,
<<<<<<< HEAD
				},
				stitching: shouldOutputImageSequence
					? null
					: {
							doneIn: encodedDoneIn,
							frames: encodedFrames,
							stage: stitchStage,
							steps,
							totalFrames,
					  },
				downloads,
			})
		);
	};
=======
				})
			);
		},
		parallelism,
		compositionId,
		outputDir,
		onError,
		onStart: ({frameCount: fc}: OnStartData) => {
			renderProgress.update(
				makeRenderingProgress({
					frames: 0,
					totalFrames: fc,
					concurrency: RenderInternals.getActualConcurrency(parallelism),
					doneIn: null,
					steps,
				})
			);
			totalFrames = fc;
		},
		inputProps,
		envVariables,
		webpackBundle: bundled,
		imageFormat,
		quality,
		browser,
		frameRange: frameRange ?? null,
		dumpBrowserLogs: Internals.Logging.isEqualOrBelowLogLevel('verbose'),
		puppeteerInstance: openedBrowser,
		timeoutInMilliseconds: Internals.getCurrentPuppeteerTimeout(),
		scale,
	});

	const closeBrowserPromise = openedBrowser.close();
	renderProgress.update(
		makeRenderingProgress({
			frames: totalFrames,
			totalFrames,
			steps,
			concurrency: RenderInternals.getActualConcurrency(parallelism),
			doneIn: Date.now() - renderStart,
		}) + '\n'
	);
	if (process.env.DEBUG) {
		Internals.perf.logPerf();
	}
>>>>>>> f2a1244f

	if (shouldOutputImageSequence) {
		fs.mkdirSync(absoluteOutputFile, {
			recursive: true,
		});
		if (imageFormat === 'none') {
			Log.error(
				'Cannot render an image sequence with a codec that renders no images.'
			);
			Log.error(`codec = ${codec}, imageFormat = ${imageFormat}`);
			process.exit(1);
		}

<<<<<<< HEAD
		await renderFrames({
			config,
=======
		const stitchingProgress = createProgressBar();

		stitchingProgress.update(
			makeStitchingProgress({
				doneIn: null,
				frames: 0,
				steps,
				totalFrames,
			})
		);
		const stitchStart = Date.now();
		await stitchFramesToVideo({
			dir: outputDir,
			width: config.width * scale,
			height: config.height * scale,
			fps: config.fps,
			outputLocation: absoluteOutputFile,
			force: overwrite,
>>>>>>> f2a1244f
			imageFormat,
			inputProps,
			onFrameUpdate: (rendered) => {
				renderedFrames = rendered;
				updateRenderProgress();
			},
			onStart: ({frameCount}) => {
				totalFrames = frameCount;
				return updateRenderProgress();
			},
			onDownload: (src: string) => {
				if (src.startsWith('data:')) {
					Log.info(
						'\nWriting Data URL to file: ',
						src.substring(0, 30) + '...'
					);
				} else {
					Log.info('\nDownloading asset... ', src);
				}
			},
			outputDir,
			serveUrl,
			dumpBrowserLogs: Internals.Logging.isEqualOrBelowLogLevel(
				Internals.Logging.getLogLevel(),
				'verbose'
			),
			envVariables,
			frameRange,
			parallelism,
			puppeteerInstance,
			quality,
			timeoutInMilliseconds: Internals.getCurrentPuppeteerTimeout(),
			chromiumOptions,
		});
		renderedDoneIn = Date.now() - startTime;

		updateRenderProgress();
		Log.info();
		Log.info();
		Log.info(chalk.green('\nYour image sequence is ready!'));
		return;
	}

	await renderMedia({
		outputLocation: absoluteOutputFile,
		codec,
		composition: config,
		crf,
		envVariables,
		ffmpegExecutable,
		frameRange,
		imageFormat,
		inputProps,
		onProgress: (update) => {
			encodedDoneIn = update.encodedDoneIn;
			encodedFrames = update.encodedFrames;
			renderedDoneIn = update.renderedDoneIn;
			stitchStage = update.stitchStage;
			renderedFrames = update.renderedFrames;
			updateRenderProgress();
		},
		puppeteerInstance,
		overwrite,
		parallelism,
		pixelFormat,
		proResProfile,
		quality,
		serveUrl,
		onDownload: (src) => {
			const id = Math.random();
			const download: DownloadProgress = {
				id,
				name: src,
				progress: 0,
			};
			downloads.push(download);
			updateRenderProgress();

			return ({percent}) => {
				download.progress = percent;
				updateRenderProgress();
			};
		},
		dumpBrowserLogs: Internals.Logging.isEqualOrBelowLogLevel(
			Internals.Logging.getLogLevel(),
			'verbose'
		),
		onStart: ({frameCount}) => {
			totalFrames = frameCount;
		},
		chromiumOptions,
		timeoutInMilliseconds: Internals.getCurrentPuppeteerTimeout(),
	});

	Log.info();
	Log.info();
	const seconds = Math.round((Date.now() - startTime) / 1000);
	Log.info(
		[
			'- Total render time:',
			seconds,
			seconds === 1 ? 'second' : 'seconds',
		].join(' ')
	);
	Log.info('-', 'Output can be found at:');
<<<<<<< HEAD
	Log.info(chalk.cyan(`▶️ ${absoluteOutputFile}`));
	Log.verbose('Cleaning up...');
	try {
		await RenderInternals.deleteDirectory(await urlOrBundle);
	} catch (err) {
		Log.warn('Could not clean up directory.');
		Log.warn(err);
		Log.warn('Do you have minimum required Node.js version?');
	}

	Log.info(chalk.green('\nYour video is ready!'));
	closeServer().catch((err) => {
		Log.error('Could not close web server', err);
	});
=======
	Log.info(chalk.cyan(`▶ ${absoluteOutputFile}`));
	await closeBrowserPromise;
>>>>>>> f2a1244f
};<|MERGE_RESOLUTION|>--- conflicted
+++ resolved
@@ -142,7 +142,6 @@
 					concurrency: RenderInternals.getActualConcurrency(parallelism),
 					doneIn: renderedDoneIn,
 					steps,
-<<<<<<< HEAD
 				},
 				stitching: shouldOutputImageSequence
 					? null
@@ -157,53 +156,6 @@
 			})
 		);
 	};
-=======
-				})
-			);
-		},
-		parallelism,
-		compositionId,
-		outputDir,
-		onError,
-		onStart: ({frameCount: fc}: OnStartData) => {
-			renderProgress.update(
-				makeRenderingProgress({
-					frames: 0,
-					totalFrames: fc,
-					concurrency: RenderInternals.getActualConcurrency(parallelism),
-					doneIn: null,
-					steps,
-				})
-			);
-			totalFrames = fc;
-		},
-		inputProps,
-		envVariables,
-		webpackBundle: bundled,
-		imageFormat,
-		quality,
-		browser,
-		frameRange: frameRange ?? null,
-		dumpBrowserLogs: Internals.Logging.isEqualOrBelowLogLevel('verbose'),
-		puppeteerInstance: openedBrowser,
-		timeoutInMilliseconds: Internals.getCurrentPuppeteerTimeout(),
-		scale,
-	});
-
-	const closeBrowserPromise = openedBrowser.close();
-	renderProgress.update(
-		makeRenderingProgress({
-			frames: totalFrames,
-			totalFrames,
-			steps,
-			concurrency: RenderInternals.getActualConcurrency(parallelism),
-			doneIn: Date.now() - renderStart,
-		}) + '\n'
-	);
-	if (process.env.DEBUG) {
-		Internals.perf.logPerf();
-	}
->>>>>>> f2a1244f
 
 	if (shouldOutputImageSequence) {
 		fs.mkdirSync(absoluteOutputFile, {
@@ -217,29 +169,8 @@
 			process.exit(1);
 		}
 
-<<<<<<< HEAD
 		await renderFrames({
 			config,
-=======
-		const stitchingProgress = createProgressBar();
-
-		stitchingProgress.update(
-			makeStitchingProgress({
-				doneIn: null,
-				frames: 0,
-				steps,
-				totalFrames,
-			})
-		);
-		const stitchStart = Date.now();
-		await stitchFramesToVideo({
-			dir: outputDir,
-			width: config.width * scale,
-			height: config.height * scale,
-			fps: config.fps,
-			outputLocation: absoluteOutputFile,
-			force: overwrite,
->>>>>>> f2a1244f
 			imageFormat,
 			inputProps,
 			onFrameUpdate: (rendered) => {
@@ -273,6 +204,7 @@
 			quality,
 			timeoutInMilliseconds: Internals.getCurrentPuppeteerTimeout(),
 			chromiumOptions,
+			scale,
 		});
 		renderedDoneIn = Date.now() - startTime;
 
@@ -345,8 +277,7 @@
 		].join(' ')
 	);
 	Log.info('-', 'Output can be found at:');
-<<<<<<< HEAD
-	Log.info(chalk.cyan(`▶️ ${absoluteOutputFile}`));
+	Log.info(chalk.cyan(`▶ ${absoluteOutputFile}`));
 	Log.verbose('Cleaning up...');
 	try {
 		await RenderInternals.deleteDirectory(await urlOrBundle);
@@ -360,8 +291,4 @@
 	closeServer().catch((err) => {
 		Log.error('Could not close web server', err);
 	});
-=======
-	Log.info(chalk.cyan(`▶ ${absoluteOutputFile}`));
-	await closeBrowserPromise;
->>>>>>> f2a1244f
 };