import React, {
	useCallback,
	useContext,
	useEffect,
	useMemo,
	useState,
} from 'react';
import type {AnyComposition} from 'remotion';
import {getInputProps} from 'remotion';
import {PreviewServerConnectionCtx} from '../../helpers/client-id';
<<<<<<< HEAD
import {BORDER_COLOR, LIGHT_TEXT} from '../../helpers/colors';
import {useZodIfPossible} from '../get-zod-if-possible';
import {Spacing} from '../layout';
import {ValidationMessage} from '../NewComposition/ValidationMessage';
=======
import {Flex, Spacing} from '../layout';
>>>>>>> 5a11000f
import {
	canUpdateDefaultProps,
	updateDefaultProps,
} from '../RenderQueue/actions';
import type {SegmentedControlItem} from '../SegmentedControl';
import {SegmentedControl} from '../SegmentedControl';
import type {TypeCanSaveState} from './get-render-modal-warnings';
import {getRenderModalWarnings} from './get-render-modal-warnings';
import {RenderModalJSONInputPropsEditor} from './RenderModalJSONInputPropsEditor';
import {SchemaEditor} from './SchemaEditor/SchemaEditor';
import {
	NoDefaultProps,
	NoSchemaDefined,
} from './SchemaEditor/SchemaErrorMessages';
import {WarningIndicatorButton} from './WarningIndicatorButton';

type Mode = 'json' | 'schema';

const errorExplanation: React.CSSProperties = {
	fontSize: 14,
	color: LIGHT_TEXT,
	fontFamily: 'sans-serif',
	lineHeight: 1.5,
};

const explainer: React.CSSProperties = {
	display: 'flex',
	flex: 1,
	flexDirection: 'column',
	padding: '0 12px',
	justifyContent: 'center',
	alignItems: 'center',
	textAlign: 'center',
};

const outer: React.CSSProperties = {
	display: 'flex',
	flexDirection: 'column',
	flex: 1,
	overflow: 'hidden',
};

const controlContainer: React.CSSProperties = {
	flexDirection: 'column',
	display: 'flex',
	padding: 12,
	borderBottom: `1px solid ${BORDER_COLOR}`,
};

const tabWrapper: React.CSSProperties = {
	display: 'flex',
	marginBottom: '4px',
	flexDirection: 'row',
	alignItems: 'center',
};

const persistanceKey = 'remotion.show-render-modalwarning';

const getPersistedShowWarningState = () => {
	const val = localStorage.getItem(persistanceKey);
	if (!val) {
		return true;
	}

	return val === 'true';
};

const setPersistedShowWarningState = (val: boolean) => {
	localStorage.setItem(persistanceKey, String(Boolean(val)));
};

export const RenderModalData: React.FC<{
	composition: AnyComposition;
	inputProps: unknown;
	setInputProps: React.Dispatch<React.SetStateAction<unknown>>;
	compact: boolean;
	mayShowSaveButton: boolean;
}> = ({composition, inputProps, setInputProps, compact, mayShowSaveButton}) => {
	const [mode, setMode] = useState<Mode>('schema');
	const [valBeforeSafe, setValBeforeSafe] = useState<unknown>(inputProps);
<<<<<<< HEAD

=======
	const zodValidationResult = useMemo(() => {
		return composition.schema.safeParse(inputProps);
	}, [composition.schema, inputProps]);
	const [showWarning, setShowWarningWithoutPersistance] = useState<boolean>(
		() => getPersistedShowWarningState()
	);
>>>>>>> 5a11000f
	const cliProps = getInputProps();
	const [canSaveDefaultProps, setCanSaveDefaultProps] =
		useState<TypeCanSaveState>({
			canUpdate: false,
			reason: 'Loading...',
			determined: false,
		});

<<<<<<< HEAD
	const z = useZodIfPossible();

	if (!z) {
		throw Error('expected zod to be installed');
	}

	const schema = composition.schema ?? z.any();

	const zodValidationResult = useMemo(() => {
		return schema.safeParse(inputProps);
	}, [inputProps, schema]);

	const showSaveButton = mayShowSaveButton && canSaveDefaultProps.canUpdate;
=======
	const setShowWarning: React.Dispatch<React.SetStateAction<boolean>> =
		useCallback((val) => {
			setShowWarningWithoutPersistance((prevVal) => {
				if (typeof val === 'boolean') {
					setPersistedShowWarningState(val);
					return val;
				}

				setPersistedShowWarningState(val(prevVal));
				return val(prevVal);
			});
		}, []);
>>>>>>> 5a11000f

	const showSaveButton = mayShowSaveButton && canSaveDefaultProps.canUpdate;

	useEffect(() => {
		canUpdateDefaultProps(composition.id)
			.then((can) => {
				if (can.canUpdate) {
					setCanSaveDefaultProps({
						canUpdate: true,
					});
				} else {
					setCanSaveDefaultProps({
						canUpdate: false,
						reason: can.reason,
						determined: true,
					});
				}
			})
			.catch((err) => {
				setCanSaveDefaultProps({
					canUpdate: false,
					reason: (err as Error).message,
					determined: true,
				});
			});
	}, [composition.id]);

	const modeItems = useMemo((): SegmentedControlItem[] => {
		return [
			{
				key: 'schema',
				label: 'Schema',
				onClick: () => {
					setMode('schema');
				},
				selected: mode === 'schema',
			},
			{
				key: 'json',
				label: 'JSON',
				onClick: () => {
					setMode('json');
				},
				selected: mode === 'json',
			},
		];
	}, [mode]);

	const switchToSchema = useCallback(() => {
		setMode('schema');
	}, []);

	const onUpdate = useCallback(() => {
		setValBeforeSafe(inputProps);
		updateDefaultProps(composition.id, inputProps);
	}, [composition.id, inputProps]);

	const onSave = useCallback(
		(updater: (oldState: unknown) => unknown) => {
			updateDefaultProps(composition.id, updater(composition.defaultProps));
		},
		[composition.defaultProps, composition.id]
	);

	const connectionStatus = useContext(PreviewServerConnectionCtx).type;

	const warnings = useMemo(() => {
		return getRenderModalWarnings({canSaveDefaultProps, cliProps});
	}, [canSaveDefaultProps, cliProps]);

	if (connectionStatus === 'disconnected') {
		return (
			<div style={explainer}>
				<Spacing y={5} />
				<div style={errorExplanation}>
					The preview server has disconnected. Reconnect to edit the schema.
				</div>
				<Spacing y={2} block />
			</div>
		);
	}

	const def: Zod.ZodTypeDef = schema._def;
	// eslint-disable-next-line @typescript-eslint/no-explicit-any
	const typeName = (def as any).typeName as Zod.ZodFirstPartyTypeKind;

	if (!z) {
		// TODO: Make nicer modal for Zod
		return <div>Install zod</div>;
	}

	if (typeName === z.ZodFirstPartyTypeKind.ZodAny) {
		return <NoSchemaDefined />;
	}

	if (!composition.defaultProps) {
		return <NoDefaultProps />;
	}

	return (
		<div style={outer}>
			<div style={controlContainer}>
				<div style={tabWrapper}>
					<SegmentedControl items={modeItems} needsWrapping={false} />
					<Flex />
					{warnings.length > 0 ? (
						<WarningIndicatorButton
							setShowWarning={setShowWarning}
							showWarning={showWarning}
							warningCount={warnings.length}
						/>
					) : null}
				</div>
				{showWarning && warnings.length > 0
					? warnings.map((warning) => (
							<React.Fragment key={warning}>
								<Spacing y={1} />
								<ValidationMessage
									message={warning}
									align="flex-start"
									type="warning"
								/>
							</React.Fragment>
					  ))
					: null}
			</div>

			{mode === 'schema' ? (
				<SchemaEditor
					value={inputProps}
					setValue={setInputProps}
					schema={schema}
					zodValidationResult={zodValidationResult}
					compact={compact}
					defaultProps={composition.defaultProps}
					onSave={onSave}
					showSaveButton={showSaveButton}
				/>
			) : (
				<RenderModalJSONInputPropsEditor
					value={inputProps ?? {}}
					setValue={setInputProps}
					zodValidationResult={zodValidationResult}
					switchToSchema={switchToSchema}
					onSave={onUpdate}
					valBeforeSafe={valBeforeSafe}
					showSaveButton={showSaveButton}
				/>
			)}
		</div>
	);
};<|MERGE_RESOLUTION|>--- conflicted
+++ resolved
@@ -8,14 +8,10 @@
 import type {AnyComposition} from 'remotion';
 import {getInputProps} from 'remotion';
 import {PreviewServerConnectionCtx} from '../../helpers/client-id';
-<<<<<<< HEAD
 import {BORDER_COLOR, LIGHT_TEXT} from '../../helpers/colors';
 import {useZodIfPossible} from '../get-zod-if-possible';
-import {Spacing} from '../layout';
+import {Flex, Spacing} from '../layout';
 import {ValidationMessage} from '../NewComposition/ValidationMessage';
-=======
-import {Flex, Spacing} from '../layout';
->>>>>>> 5a11000f
 import {
 	canUpdateDefaultProps,
 	updateDefaultProps,
@@ -96,16 +92,10 @@
 }> = ({composition, inputProps, setInputProps, compact, mayShowSaveButton}) => {
 	const [mode, setMode] = useState<Mode>('schema');
 	const [valBeforeSafe, setValBeforeSafe] = useState<unknown>(inputProps);
-<<<<<<< HEAD
-
-=======
-	const zodValidationResult = useMemo(() => {
-		return composition.schema.safeParse(inputProps);
-	}, [composition.schema, inputProps]);
+
 	const [showWarning, setShowWarningWithoutPersistance] = useState<boolean>(
 		() => getPersistedShowWarningState()
 	);
->>>>>>> 5a11000f
 	const cliProps = getInputProps();
 	const [canSaveDefaultProps, setCanSaveDefaultProps] =
 		useState<TypeCanSaveState>({
@@ -114,7 +104,6 @@
 			determined: false,
 		});
 
-<<<<<<< HEAD
 	const z = useZodIfPossible();
 
 	if (!z) {
@@ -127,8 +116,6 @@
 		return schema.safeParse(inputProps);
 	}, [inputProps, schema]);
 
-	const showSaveButton = mayShowSaveButton && canSaveDefaultProps.canUpdate;
-=======
 	const setShowWarning: React.Dispatch<React.SetStateAction<boolean>> =
 		useCallback((val) => {
 			setShowWarningWithoutPersistance((prevVal) => {
@@ -141,9 +128,6 @@
 				return val(prevVal);
 			});
 		}, []);
->>>>>>> 5a11000f
-
-	const showSaveButton = mayShowSaveButton && canSaveDefaultProps.canUpdate;
 
 	useEffect(() => {
 		canUpdateDefaultProps(composition.id)
