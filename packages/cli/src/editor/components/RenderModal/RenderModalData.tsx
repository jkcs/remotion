--- conflicted
+++ resolved
@@ -103,11 +103,8 @@
 }) => {
 	const [mode, setMode] = useState<Mode>('schema');
 	const [valBeforeSafe, setValBeforeSafe] = useState<unknown>(inputProps);
-<<<<<<< HEAD
 	const [isCustomDateUsed, setIsCustomDateUsed] = useState<boolean>();
-=======
 	const [saving, setSaving] = useState(false);
->>>>>>> 05875890
 	const zodValidationResult = useMemo(() => {
 		return composition.schema.safeParse(inputProps);
 	}, [composition.schema, inputProps]);
@@ -217,16 +214,11 @@
 		return getRenderModalWarnings({
 			canSaveDefaultProps,
 			cliProps,
-<<<<<<< HEAD
 			isCustomDateUsed,
 			inJSONEditor: mode === 'json',
-		});
-	}, [canSaveDefaultProps, cliProps, isCustomDateUsed, mode]);
-=======
 			propsEditType,
 		});
-	}, [canSaveDefaultProps, cliProps, propsEditType]);
->>>>>>> 05875890
+	}, [canSaveDefaultProps, cliProps, isCustomDateUsed, mode, propsEditType]);
 
 	if (connectionStatus === 'disconnected') {
 		return (
