import minimist from 'minimist';
import {resolve} from 'path';
import {
	BrowserExecutable,
	Codec,
	Config,
	FfmpegExecutable,
	ImageFormat,
	Internals,
	LogLevel,
	PixelFormat,
	ProResProfile,
} from 'remotion';
import {Log} from './log';

export type CommandLineOptions = {
	['browser-executable']: BrowserExecutable;
	['ffmpeg-executable']: FfmpegExecutable;
	['pixel-format']: PixelFormat;
	['image-format']: ImageFormat;
	['prores-profile']: ProResProfile;
	['bundle-cache']: string;
	['env-file']: string;
	['frames-per-lambda']: number;
	codec: Codec;
	concurrency: number;
	config: string;
	crf: number;
	force: boolean;
	overwrite: boolean;
	png: boolean;
	props: string;
	quality: number;
	frames: string | number;
	sequence: boolean;
	quiet: boolean;
	q: boolean;
	log: string;
	help: boolean;
	port: number;
	frame: string | number;
	siteName: string;
};

export const BooleanFlags = [
	'force',
	'overwrite',
	'sequence',
	'help',
	'quiet',
	'q',
	// Lambda flags
	'force',
	'disable-chunk-optimization',
	'save-browser-logs',
	'disable-cloudwatch',
	'yes',
	'y',
];

export const parsedCli = minimist<CommandLineOptions>(process.argv.slice(2), {
	boolean: BooleanFlags,
});

<<<<<<< HEAD
export const parseCommandLine = (
	type: 'still' | 'sequence' | 'lambda' | 'preview'
) => {
=======
export const parseCommandLine = (type: 'still' | 'sequence' | 'versions') => {
>>>>>>> f34219f3
	if (parsedCli['pixel-format']) {
		Config.Output.setPixelFormat(parsedCli['pixel-format']);
	}

	if (parsedCli['image-format']) {
		Config.Rendering.setImageFormat(parsedCli['image-format']);
	}

	if (parsedCli['browser-executable']) {
		Config.Puppeteer.setBrowserExecutable(parsedCli['browser-executable']);
	}

	if (parsedCli['ffmpeg-executable']) {
		Config.Rendering.setFfmpegExecutable(
			resolve(parsedCli['ffmpeg-executable'])
		);
	}

	if (typeof parsedCli['bundle-cache'] !== 'undefined') {
		Config.Bundling.setCachingEnabled(parsedCli['bundle-cache'] !== 'false');
	}

	if (parsedCli.log) {
		if (!Internals.Logging.isValidLogLevel(parsedCli.log)) {
			Log.error('Invalid `--log` value passed.');
			Log.error(
				`Accepted values: ${Internals.Logging.logLevels
					.map((l) => `'${l}'`)
					.join(', ')}.`
			);
			process.exit(1);
		}

		Internals.Logging.setLogLevel(parsedCli.log as LogLevel);
	}

	if (parsedCli.concurrency) {
		Config.Rendering.setConcurrency(parsedCli.concurrency);
	}

	if (parsedCli.frames) {
		if (type === 'still') {
			Log.error(
				'--frames flag was passed to the `still` command. This flag only works with the `render` command. Did you mean `--frame`? See reference: https://www.remotion.dev/docs/cli/'
			);
			process.exit(1);
		}

		Internals.setFrameRangeFromCli(parsedCli.frames);
	}

	if (parsedCli.frame) {
		if (type === 'sequence') {
			Log.error(
				'--frame flag was passed to the `render` command. This flag only works with the `still` command. Did you mean `--frames`? See reference: https://www.remotion.dev/docs/cli/'
			);
			process.exit(1);
		}

		Internals.setStillFrame(Number(parsedCli.frame));
	}

	if (parsedCli['frames-per-lambda']) {
		Internals.setFramesPerLambda(parsedCli['frames-per-lambda']);
	}

	if (parsedCli.png) {
		Log.warn(
			'The --png flag has been deprecrated. Use --sequence --image-format=png from now on.'
		);
		Config.Output.setImageSequence(true);
		Config.Rendering.setImageFormat('png');
	}

	if (parsedCli.sequence) {
		Config.Output.setImageSequence(true);
	}

	if (typeof parsedCli.crf !== 'undefined') {
		Config.Output.setCrf(parsedCli.crf);
	}

	if (parsedCli.codec) {
		Config.Output.setCodec(parsedCli.codec);
	}

	if (parsedCli['prores-profile']) {
		Config.Output.setProResProfile(
			String(parsedCli['prores-profile']) as ProResProfile
		);
	}

	if (parsedCli.overwrite) {
		Config.Output.setOverwriteOutput(parsedCli.overwrite);
	}

	if (typeof parsedCli.quality !== 'undefined') {
		Config.Rendering.setQuality(parsedCli.quality);
	}
};

export const quietFlagProvided = () => parsedCli.quiet || parsedCli.q;<|MERGE_RESOLUTION|>--- conflicted
+++ resolved
@@ -62,13 +62,9 @@
 	boolean: BooleanFlags,
 });
 
-<<<<<<< HEAD
 export const parseCommandLine = (
-	type: 'still' | 'sequence' | 'lambda' | 'preview'
+	type: 'still' | 'sequence' | 'lambda' | 'preview' | 'versions'
 ) => {
-=======
-export const parseCommandLine = (type: 'still' | 'sequence' | 'versions') => {
->>>>>>> f34219f3
 	if (parsedCli['pixel-format']) {
 		Config.Output.setPixelFormat(parsedCli['pixel-format']);
 	}
