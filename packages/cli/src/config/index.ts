import {getBrowser} from './browser';
import {getBrowserExecutable} from './browser-executable';
import {
	getChromiumDisableWebSecurity,
	getChromiumHeadlessMode,
	getChromiumOpenGlRenderer,
	getIgnoreCertificateErrors,
} from './chromium-flags';
import {getOutputCodecOrUndefined} from './codec';
import {getConcurrency} from './concurrency';
import {getDotEnvLocation} from './env-file';
import {getRange, setFrameRangeFromCli} from './frame-range';
import {
	getUserPreferredStillImageFormat,
	getUserPreferredVideoImageFormat,
	setStillImageFormat,
	setVideoImageFormat,
} from './image-format';
import {getShouldOutputImageSequence} from './image-sequence';
import {getJpegQuality} from './jpeg-quality';
import * as Logging from './log';
import {getMaxTimelineTracks} from './max-timeline-tracks';
import {getOutputLocation} from './output-location';
import {
	defaultOverrideFunction,
	getWebpackOverrideFn,
} from './override-webpack';
import {getShouldOverwrite} from './overwrite';
import {getPixelFormat} from './pixel-format';
import {getServerPort} from './preview-server';
import {getProResProfile} from './prores-profile';
import {getScale} from './scale';
import {getStillFrame, setStillFrame} from './still-frame';
import {getCurrentPuppeteerTimeout} from './timeout';
import {getWebpackCaching} from './webpack-caching';

import type {WebpackConfiguration} from '@remotion/bundler';
import type {
	BrowserExecutable,
	CodecOrUndefined,
	Crf,
	FrameRange,
	StillImageFormat,
	VideoImageFormat,
} from '@remotion/renderer';
import {getAudioCodec, setAudioCodec} from './audio-codec';
import {
	getAudioBitrate,
	getVideoBitrate,
	setAudioBitrate,
	setVideoBitrate,
} from './bitrate';
import {setBrowserExecutable} from './browser-executable';
import {
	setChromiumDisableWebSecurity,
	setChromiumHeadlessMode,
	setChromiumIgnoreCertificateErrors,
	setChromiumOpenGlRenderer,
} from './chromium-flags';
import {setCodec} from './codec';
import type {Concurrency} from './concurrency';
import {setConcurrency} from './concurrency';
import {getCrfOrUndefined, setCrf} from './crf';
import {
	getEnforceAudioTrack,
	setEnforceAudioTrack,
} from './enforce-audio-track';
import {getEntryPoint, setEntryPoint} from './entry-point';
import {setDotEnvLocation} from './env-file';
import {getEveryNthFrame, setEveryNthFrame} from './every-nth-frame';
import {
	getFfmpegOverrideFunction,
	setFfmpegOverrideFunction,
} from './ffmpeg-override';
import {setFrameRange} from './frame-range';
import {getHeight, overrideHeight} from './height';
import {setImageSequence} from './image-sequence';
import {setJpegQuality} from './jpeg-quality';
import {
	getKeyboardShortcutsEnabled,
	setKeyboardShortcutsEnabled,
} from './keyboard-shortcuts';
import {setLogLevel} from './log';
import {setMaxTimelineTracks} from './max-timeline-tracks';
import {getMuted, setMuted} from './muted';
import type {Loop} from './number-of-gif-loops';
import {getNumberOfGifLoops, setNumberOfGifLoops} from './number-of-gif-loops';
import {setNumberOfSharedAudioTags} from './number-of-shared-audio-tags';
import {getShouldOpenBrowser, setShouldOpenBrowser} from './open-browser';
import {setOutputLocation} from './output-location';
import type {WebpackOverrideFn} from './override-webpack';
import {overrideWebpackConfig} from './override-webpack';
import {setOverwriteOutput} from './overwrite';
import {setPixelFormat} from './pixel-format';
import {setPort} from './preview-server';
import {setProResProfile} from './prores-profile';
import {getPublicDir, setPublicDir} from './public-dir';
import {setScale} from './scale';
import {setPuppeteerTimeout} from './timeout';
import {getChromiumUserAgent, setChromiumUserAgent} from './user-agent';
import {setWebpackCaching} from './webpack-caching';
import {
	getWebpackPolling,
	setWebpackPollingInMilliseconds,
} from './webpack-poll';
import {getWidth, overrideWidth} from './width';

declare global {
	interface RemotionBundlingOptions {
		/**
		 * Specify the entry point so you don't have to specify it in the
		 * CLI command
		 */
		readonly setEntryPoint: (src: string) => void;

		/**
		 * Whether Webpack bundles should be cached to make
		 * subsequent renders faster. Default: true
		 */
		readonly setCachingEnabled: (flag: boolean) => void;
		/**
		 * Define on which port Remotion should start it's HTTP servers during preview and rendering.
		 * By default, Remotion will try to find a free port.
		 * If you specify a port, but it's not available, Remotion will throw an error.
		 */
		readonly setPort: (port: number | undefined) => void;
		/**
		 * Define the location of the public/ directory.
		 * By default it is a folder named "public" inside the current working directory.
		 * You can set an absolute path or a relative path that will be resolved from the closest package.json location.
		 */
		readonly setPublicDir: (publicDir: string | null) => void;
		readonly overrideWebpackConfig: (f: WebpackOverrideFn) => void;
	}
	// Legacy config format: New options to not need to be added here.
	interface RemotionConfigObject {
		/**
		 * Change the maximum amount of tracks that are shown in the timeline.
		 * @param maxTracks The maximum amount of timeline tracks that you would like to show.
		 * @default 15
		 */
		readonly setMaxTimelineTracks: (maxTracks: number) => void;
		/**
		 * Enable Keyboard shortcuts in the Remotion Preview.
		 * @param enabled Boolean whether to enable the keyboard shortcuts
		 * @default true
		 */
		readonly setKeyboardShortcutsEnabled: (enableShortcuts: boolean) => void;
		/**
		 * Set number of shared audio tags. https://www.remotion.dev/docs/player/autoplay#use-the-numberofsharedaudiotags-property
		 * @param numberOfAudioTags
		 * @default 0
		 */
		readonly setNumberOfSharedAudioTags: (numberOfAudioTags: number) => void;
		/**
		 * Enable Webpack polling instead of file system listeners for hot reloading in the preview.
		 * This is useful if you are using a remote directory or a virtual machine.
		 * @param interval
		 * @default null
		 */
		readonly setWebpackPollingInMilliseconds: (interval: number | null) => void;
		/**
		 * Whether Remotion should open a browser when starting the Preview.
		 * @param should
		 * @default true
		 */
		readonly setShouldOpenBrowser: (should: boolean) => void;
		/**
		 * Set the log level.
		 * Acceptable values: 'error' | 'warning' | 'info' | 'verbose'
		 * Default value: 'info'
		 *
		 * Set this to 'verbose' to get browser logs and other IO.
		 */
		readonly setLevel: (
			newLogLevel: 'verbose' | 'info' | 'warn' | 'error'
		) => void;
		/**
		 * Specify executable path for the browser to use.
		 * Default: null, which will make Remotion find or download a version of said browser.
		 */
		readonly setBrowserExecutable: (
			newBrowserExecutablePath: BrowserExecutable
		) => void;
		/**
		 * Set how many milliseconds a frame may take to render before it times out.
		 * Default: `30000`
		 */
		readonly setDelayRenderTimeoutInMilliseconds: (
			newPuppeteerTimeout: number
		) => void;
		/**
		 * @deprecated Renamed to `setDelayRenderTimeoutInMilliseconds`.
		 * Set how many milliseconds a frame may take to render before it times out.
		 * Default: `30000`
		 */
		readonly setTimeoutInMilliseconds: (newPuppeteerTimeout: number) => void;
		/**
		 * Setting deciding whether to disable CORS and other Chrome security features.
		 * Default: false
		 */
		readonly setChromiumDisableWebSecurity: (should: boolean) => void;
		/**
		 * Setting whether to ignore any invalid SSL certificates, such as self-signed ones.
		 * Default: false
		 */
		readonly setChromiumIgnoreCertificateErrors: (should: boolean) => void;
		/**
		 * If false, will open an actual browser during rendering to observe progress.
		 * Default: true
		 */
		readonly setChromiumHeadlessMode: (should: boolean) => void;
		/**
		 * Set the OpenGL rendering backend for Chrome. Possible values: 'egl', 'angle', 'swiftshader' and 'swangle'.
		 * Default: 'swangle' in Lambda, null elsewhere.
		 */
		readonly setChromiumOpenGlRenderer: (
			renderer: 'swangle' | 'angle' | 'egl' | 'swiftshader'
		) => void;
		/**
		 * Set a custom location for a .env file.
		 * Default: `.env`
		 */
		readonly setDotEnvLocation: (file: string) => void;
		/**
		 * Sets how many Puppeteer instances will work on rendering your video in parallel.
		 * Default: `null`, meaning half of the threads available on your CPU.
		 */
		readonly setConcurrency: (newConcurrency: Concurrency) => void;
		/**
		 * @deprecated Renamed to `setJpegQuality`.
		 */
		readonly setQuality: (q: never) => void;
		/**
		 * Set the JPEG quality for the frames.
		 * Must be between 0 and 100.
		 * Must be between 0 and 100.
		 * Default: 80
		 */
		readonly setJpegQuality: (q: number | undefined) => void;
		/** Decide the image format for still renders.
		 */
		readonly setStillImageFormat: (format: StillImageFormat) => void;
		/** Decide in which image format to render. Can be either 'jpeg' or 'png'.
		 * PNG is slower, but supports transparency.
		 */
		readonly setVideoImageFormat: (format: VideoImageFormat) => void;
		/**
		 * Render only a subset of a video.
		 * Pass in a tuple [20, 30] to only render frames 20-30 into a video.
		 * Pass in a single number `20` to only render a single frame as an image.
		 * The frame count starts at 0.
		 */
		readonly setFrameRange: (newFrameRange: FrameRange | null) => void;
		/**
		 * Scales the output dimensions by a factor.
		 * Default: 1.
		 */
		readonly setScale: (newScale: number) => void;
		/**
		 * Specify which frames should be picked for rendering a GIF
		 * Default: 1, which means every frame
		 * https://remotion.dev/docs/render-as-gif
		 */
		readonly setEveryNthFrame: (frame: number) => void;
		/**
		 * Specify the number of Loop a GIF should have.
		 * Default: null (means GIF will loop infinite)
		 */
		readonly setNumberOfGifLoops: (newLoop: Loop) => void;
		/**
		 * Disable audio output.
		 * Default: false
		 */
		readonly setMuted: (muted: boolean) => void;
		/**
		 * Don't render an audio track if it would be silent.
		 * Default: true
		 */
		readonly setEnforceAudioTrack: (enforceAudioTrack: boolean) => void;

		/**
		 * Set the output file location string. Default: `out/{composition}.{codec}`
		 */
		readonly setOutputLocation: (newOutputLocation: string) => void;
		/**
		 * If the video file already exists, should Remotion overwrite
		 * the output? Default: true
		 */
		readonly setOverwriteOutput: (newOverwrite: boolean) => void;
		/**
		 * Sets the pixel format in FFMPEG.
		 * See https://trac.ffmpeg.org/wiki/Chroma%20Subsampling for an explanation.
		 * You can override this using the `--pixel-format` Cli flag.
		 */
		readonly setPixelFormat: (
			format:
				| 'yuv420p'
				| 'yuva420p'
				| 'yuv422p'
				| 'yuv444p'
				| 'yuv420p10le'
				| 'yuv422p10le'
				| 'yuv444p10le'
				| 'yuva444p10le'
		) => void;
		/**
		 * Specify the codec for stitching the frames into a video.
		 * Can be `h264` (default), `h265`, `vp8` or `vp9`
		 */
		readonly setCodec: (newCodec: CodecOrUndefined) => void;
		/**
		 * Set the Constant Rate Factor to pass to FFMPEG.
		 * Lower values mean better quality, but be aware that the ranges of
		 * possible values greatly differs between codecs.
		 */
		readonly setCrf: (newCrf: Crf) => void;
		/**
		 * Set to true if don't want a video but an image sequence as the output.
		 */
		readonly setImageSequence: (newImageSequence: boolean) => void;
		/**
		 * Overrides the height of a composition
		 */
		readonly overrideHeight: (newHeight: number) => void;
		/**
		 * Overrides the width of a composition
		 */
		readonly overrideWidth: (newWidth: number) => void;
		/**
		 * Set the ProRes profile.
		 * This method is only valid if the codec has been set to 'prores'.
		 * Possible values: 4444-xq, 4444, hq, standard, light, proxy. Default: 'hq'
		 * See https://avpres.net/FFmpeg/im_ProRes.html for meaning of possible values.
		 */
		readonly setProResProfile: (
			profile:
				| '4444-xq'
				| '4444'
				| 'hq'
				| 'standard'
				| 'light'
				| 'proxy'
				| undefined
		) => void;
		/**
		 * Override the arguments that Remotion passes to FFMPEG.
		 * Consult https://remotion.dev/docs/renderer/render-media#ffmpegoverride before using this feature.
		 */
		readonly overrideFfmpegCommand: (
			command: (info: {
				type: 'pre-stitcher' | 'stitcher';
				args: string[];
			}) => string[]
		) => void;

		/**
		 * Set a target audio bitrate to be passed to FFMPEG.
		 */
		readonly setAudioBitrate: (bitrate: string | null) => void;

		/**
		 * Set a target video bitrate to be passed to FFMPEG.
		 * Mutually exclusive with setCrf().
		 */
		readonly setVideoBitrate: (bitrate: string | null) => void;
	}
}

type FlatConfig = RemotionConfigObject &
	RemotionBundlingOptions & {
		/**
		 * Set the audio codec to use for the output video.
		 * See the Encoding guide in the docs for defaults and available options.
		 */
		setAudioCodec: (codec: 'pcm-16' | 'aac' | 'mp3' | 'opus') => void;
	};

export const Config: FlatConfig = {
	setMaxTimelineTracks,
	setKeyboardShortcutsEnabled,
	setNumberOfSharedAudioTags,
	setWebpackPollingInMilliseconds,
	setShouldOpenBrowser,
	overrideWebpackConfig,
	setCachingEnabled: setWebpackCaching,
	setPort,
	setPublicDir,
	setEntryPoint,
	setLevel: setLogLevel,
	setBrowserExecutable,
	setTimeoutInMilliseconds: setPuppeteerTimeout,
	setDelayRenderTimeoutInMilliseconds: setPuppeteerTimeout,
	setChromiumDisableWebSecurity,
	setChromiumIgnoreCertificateErrors,
	setChromiumHeadlessMode,
	setChromiumOpenGlRenderer,
<<<<<<< HEAD
=======
	setChromiumUserAgent,
};

const Rendering = {
>>>>>>> 7fac4a67
	setDotEnvLocation,
	setConcurrency,
	setQuality: () => {
		throw new Error(
			'setQuality() has been renamed - use setJpegQuality() instead.'
		);
	},
	setJpegQuality,
	setStillImageFormat,
	setVideoImageFormat,
	setFrameRange,
	setScale,
	setEveryNthFrame,
	setNumberOfGifLoops,
	setMuted,
	setEnforceAudioTrack,
	setOutputLocation,
	setOverwriteOutput,
	setPixelFormat,
	setCodec,
	setCrf,
	setImageSequence,
	setProResProfile,
	setAudioBitrate,
	setVideoBitrate,
	overrideHeight,
	overrideWidth,
	overrideFfmpegCommand: setFfmpegOverrideFunction,
	// Options added after migration
	setAudioCodec,
};

export type {Concurrency, WebpackConfiguration, WebpackOverrideFn};

export const ConfigInternals = {
	getRange,
	getOutputCodecOrUndefined,
	getBrowser,
	getPixelFormat,
	getProResProfile,
	getShouldOverwrite,
	getBrowserExecutable,
	getScale,
	getServerPort,
	getChromiumDisableWebSecurity,
	getIgnoreCertificateErrors,
	getChromiumHeadlessMode,
	getChromiumOpenGlRenderer,
	getEveryNthFrame,
	getConcurrency,
	getCurrentPuppeteerTimeout,
	getJpegQuality,
	getAudioCodec,
	getStillFrame,
	getShouldOutputImageSequence,
	getDotEnvLocation,
	getUserPreferredStillImageFormat,
	getUserPreferredVideoImageFormat,
	getWebpackOverrideFn,
	getWebpackCaching,
	getOutputLocation,
	Logging,
	setFrameRangeFromCli,
	setStillFrame,
	getMaxTimelineTracks,
	defaultOverrideFunction,
	setMuted,
	getMuted,
	getEnforceAudioTrack,
	setEnforceAudioTrack,
	getKeyboardShortcutsEnabled,
	getPublicDir,
	getFfmpegOverrideFunction,
	getAudioBitrate,
	getVideoBitrate,
	getHeight,
	getWidth,
	getCrfOrUndefined,
	getEntryPoint,
	getNumberOfGifLoops,
	getWebpackPolling,
	getShouldOpenBrowser,
<<<<<<< HEAD
=======
	getChromiumUserAgent,
};

export const overrideRemotion = () => {
	Object.assign(RemotionConfig, Config);
	Internals.enableLegacyRemotionConfig();
>>>>>>> 7fac4a67
};<|MERGE_RESOLUTION|>--- conflicted
+++ resolved
@@ -395,13 +395,7 @@
 	setChromiumIgnoreCertificateErrors,
 	setChromiumHeadlessMode,
 	setChromiumOpenGlRenderer,
-<<<<<<< HEAD
-=======
 	setChromiumUserAgent,
-};
-
-const Rendering = {
->>>>>>> 7fac4a67
 	setDotEnvLocation,
 	setConcurrency,
 	setQuality: () => {
@@ -484,13 +478,5 @@
 	getNumberOfGifLoops,
 	getWebpackPolling,
 	getShouldOpenBrowser,
-<<<<<<< HEAD
-=======
 	getChromiumUserAgent,
-};
-
-export const overrideRemotion = () => {
-	Object.assign(RemotionConfig, Config);
-	Internals.enableLegacyRemotionConfig();
->>>>>>> 7fac4a67
 };