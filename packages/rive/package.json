{
<<<<<<< HEAD
  "name": "@remotion/rive",
  "version": "4.0.27",
  "description": "Remotion Rive",
  "main": "dist/cjs/index.js",
  "types": "dist/cjs/index.d.ts",
  "module": "dist/esm/index.mjs",
  "scripts": {
    "formatting": "prettier src --check",
    "lint": "eslint src --ext ts,tsx",
    "build": "rollup --config rollup.config.js && tsc -d",
    "watch": "tsc -w"
  },
  "repository": {
    "url": "https://github.com/remotion-dev/remotion"
  },
  "bugs": {
    "url": "https://github.com/remotion-dev/remotion/issues"
  },
  "keywords": [],
  "author": "Caleb Ojo, Jonny Burger",
  "license": "See LICENSE.md",
  "dependencies": {
    "@rive-app/canvas-advanced": "1.0.98",
    "remotion": "workspace:*"
  },
  "peerDependencies": {
    "react": "^18.2.0",
    "react-dom": "^18.2.0"
  },
  "devDependencies": {
    "@jonny/eslint-config": "3.0.273",
    "@rollup/plugin-typescript": "^8.2.0",
    "@types/node": "18.14.6",
    "@types/react": "18.0.26",
    "@types/react-dom": "^18.0.11",
    "eslint": "8.42.0",
    "prettier": "3.0.2",
    "react": "^18.2.0",
    "react-dom": "^18.2.0",
    "rollup": "^2.70.1"
  },
  "publishConfig": {
    "access": "public"
  }
=======
	"name": "@remotion/rive",
	"version": "4.0.45",
	"description": "Remotion Rive",
	"main": "dist/cjs/index.js",
	"types": "dist/cjs/index.d.ts",
	"module": "dist/esm/index.mjs",
	"scripts": {
		"formatting": "prettier src --check",
		"lint": "eslint src --ext ts,tsx",
		"build": "rollup --config rollup.config.js && tsc -d",
		"watch": "tsc -w"
	},
	"repository": {
		"url": "https://github.com/remotion-dev/remotion"
	},
	"bugs": {
		"url": "https://github.com/remotion-dev/remotion/issues"
	},
	"keywords": [],
	"author": "Caleb Ojo, Jonny Burger",
	"license": "See LICENSE.md",
	"dependencies": {
		"@rive-app/canvas-advanced": "2.3.0",
		"remotion": "workspace:*"
	},
	"peerDependencies": {
		"react": "^18.2.0",
		"react-dom": "^18.2.0"
	},
	"devDependencies": {
		"@jonny/eslint-config": "^3.0.273",
		"@rollup/plugin-typescript": "^8.2.0",
		"@types/node": "18.14.6",
		"@types/react": "^18.0.28",
		"@types/react-dom": "^18.0.11",
		"eslint": "8.42.0",
		"prettier": "3.0.2",
		"react": "^18.2.0",
		"react-dom": "^18.2.0",
		"rollup": "^2.70.1",
		"prettier-plugin-organize-imports": "^3.2.2"
	},
	"publishConfig": {
		"access": "public"
	}
>>>>>>> c1789430
}<|MERGE_RESOLUTION|>--- conflicted
+++ resolved
@@ -1,50 +1,4 @@
 {
-<<<<<<< HEAD
-  "name": "@remotion/rive",
-  "version": "4.0.27",
-  "description": "Remotion Rive",
-  "main": "dist/cjs/index.js",
-  "types": "dist/cjs/index.d.ts",
-  "module": "dist/esm/index.mjs",
-  "scripts": {
-    "formatting": "prettier src --check",
-    "lint": "eslint src --ext ts,tsx",
-    "build": "rollup --config rollup.config.js && tsc -d",
-    "watch": "tsc -w"
-  },
-  "repository": {
-    "url": "https://github.com/remotion-dev/remotion"
-  },
-  "bugs": {
-    "url": "https://github.com/remotion-dev/remotion/issues"
-  },
-  "keywords": [],
-  "author": "Caleb Ojo, Jonny Burger",
-  "license": "See LICENSE.md",
-  "dependencies": {
-    "@rive-app/canvas-advanced": "1.0.98",
-    "remotion": "workspace:*"
-  },
-  "peerDependencies": {
-    "react": "^18.2.0",
-    "react-dom": "^18.2.0"
-  },
-  "devDependencies": {
-    "@jonny/eslint-config": "3.0.273",
-    "@rollup/plugin-typescript": "^8.2.0",
-    "@types/node": "18.14.6",
-    "@types/react": "18.0.26",
-    "@types/react-dom": "^18.0.11",
-    "eslint": "8.42.0",
-    "prettier": "3.0.2",
-    "react": "^18.2.0",
-    "react-dom": "^18.2.0",
-    "rollup": "^2.70.1"
-  },
-  "publishConfig": {
-    "access": "public"
-  }
-=======
 	"name": "@remotion/rive",
 	"version": "4.0.45",
 	"description": "Remotion Rive",
@@ -90,5 +44,4 @@
 	"publishConfig": {
 		"access": "public"
 	}
->>>>>>> c1789430
 }