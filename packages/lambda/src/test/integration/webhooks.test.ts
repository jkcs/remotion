import {RenderInternals} from '@remotion/renderer';
import {VERSION} from 'remotion/version';
import {
	afterAll,
	afterEach,
	beforeAll,
	beforeEach,
	describe,
	expect,
	test,
	vi,
} from 'vitest';
import {LambdaRoutines} from '../../defaults';
import {handler} from '../../functions';
import {mockableHttpClients} from '../../shared/invoke-webhook';
import type {LambdaReturnValues} from '../../shared/return-values';
import {disableLogs, enableLogs} from '../disable-logs';

const extraContext = {
	invokedFunctionArn: 'arn:fake',
	getRemainingTimeInMillis: () => 30000,
};

type Await<T> = T extends PromiseLike<infer U> ? U : T;

const originalFetch = mockableHttpClients.http;
beforeEach(() => {
	// @ts-expect-error
	mockableHttpClients.http = vi.fn(
		(
			_url: string,
			_options: unknown,
			cb: (a: {statusCode: number}) => void
		) => {
			cb({
				statusCode: 201,
			});
			return {
				on: () => undefined,
				end: () => undefined,
			};
		}
	);
});

afterEach(() => {
	mockableHttpClients.http = originalFetch;
});

beforeAll(() => {
	disableLogs();
});

afterAll(async () => {
	enableLogs();

	await RenderInternals.killAllBrowsers();
});

const TEST_URL = 'http://localhost:8000';

describe('Webhooks', () => {
	test('Should call webhook upon completion', async () => {
		process.env.AWS_LAMBDA_FUNCTION_MEMORY_SIZE = '2048';

		const res = await handler(
			{
				type: LambdaRoutines.start,
				serveUrl: 'https://gleaming-wisp-de5d2a.netlify.app/',
				chromiumOptions: {},
				codec: 'h264',
				composition: 'react-svg',
				crf: 9,
				envVariables: {},
				frameRange: [0, 2],
				framesPerLambda: 8,
				imageFormat: 'png',
				inputProps: {
					type: 'payload',
					payload: '{}',
				},
				logLevel: 'warn',
				maxRetries: 3,
				outName: 'out.mp4',
				pixelFormat: 'yuv420p',
				privacy: 'public',
				proResProfile: undefined,
				quality: undefined,
				scale: 1,
				timeoutInMilliseconds: 16000,
				numberOfGifLoops: null,
				everyNthFrame: 1,
				concurrencyPerLambda: 1,
				downloadBehavior: {
					type: 'play-in-browser',
				},
				muted: false,
				version: VERSION,
				overwrite: true,
				webhook: {
					url: TEST_URL,
					secret: 'TEST_SECRET',
				},
				audioBitrate: null,
				videoBitrate: null,
				height: undefined,
				width: undefined,
			},
			extraContext
		);
		const startRes = res as Await<LambdaReturnValues[LambdaRoutines.start]>;

		(await handler(
			{
				type: LambdaRoutines.status,
				bucketName: startRes.bucketName,
				renderId: startRes.renderId,
				version: VERSION,
			},
			extraContext
		)) as Await<LambdaReturnValues[LambdaRoutines.status]>;

		expect(mockableHttpClients.http).toHaveBeenCalledTimes(1);
		expect(mockableHttpClients.http).toHaveBeenCalledWith(
			TEST_URL,
			{
				method: 'POST',
				headers: {
					'Content-Type': 'application/json',
					'X-Remotion-Signature': expect.stringContaining('sha512='),
					'X-Remotion-Status': 'success',
					'X-Remotion-Mode': 'production',
					'Content-Length': expect.any(Number),
				},
				timeout: 5000,
			},
			expect.anything()
		);
	});

	test('Should call webhook upon timeout', async () => {
		process.env.AWS_LAMBDA_FUNCTION_MEMORY_SIZE = '2048';

		await handler(
			{
				type: LambdaRoutines.launch,
				serveUrl: 'https://gleaming-wisp-de5d2a.netlify.app/',
				chromiumOptions: {},
				codec: 'h264',
				composition: 'react-svg',
				crf: 9,
				envVariables: {},
				frameRange: [0, 10],
				framesPerLambda: 8,
				imageFormat: 'png',
				inputProps: {
					type: 'payload',
					payload: '{}',
				},
				logLevel: 'warn',
				maxRetries: 3,
				outName: 'out.mp4',
				pixelFormat: 'yuv420p',
				privacy: 'public',
				proResProfile: undefined,
				quality: undefined,
				scale: 1,
				timeoutInMilliseconds: 3000,
				numberOfGifLoops: null,
				everyNthFrame: 1,
				concurrencyPerLambda: 1,
				downloadBehavior: {
					type: 'play-in-browser',
				},
				muted: false,
				overwrite: true,
				webhook: {url: TEST_URL, secret: 'TEST_SECRET'},
				audioBitrate: null,
				videoBitrate: null,
<<<<<<< HEAD
				height: undefined,
				width: undefined,
=======
				bucketName: 'abc',
				renderId: 'abc',
>>>>>>> 482df5eb
			},
			{
				...extraContext,
				getRemainingTimeInMillis: () => 1000,
			}
		);

		await new Promise((resolve) => {
			setTimeout(resolve, 2000);
		});
		expect(mockableHttpClients.http).toHaveBeenCalledTimes(1);
		expect(mockableHttpClients.http).toHaveBeenCalledWith(
			TEST_URL,
			{
				method: 'POST',
				headers: {
					'Content-Type': 'application/json',
					'X-Remotion-Mode': 'production',
					'X-Remotion-Signature': expect.stringContaining('sha512='),
					'X-Remotion-Status': 'timeout',
					'Content-Length': 54,
				},
				timeout: 5000,
			},
			expect.anything()
		);
	});
});<|MERGE_RESOLUTION|>--- conflicted
+++ resolved
@@ -103,8 +103,8 @@
 				},
 				audioBitrate: null,
 				videoBitrate: null,
-				height: undefined,
-				width: undefined,
+				height: null,
+				width: null,
 			},
 			extraContext
 		);
@@ -177,13 +177,10 @@
 				webhook: {url: TEST_URL, secret: 'TEST_SECRET'},
 				audioBitrate: null,
 				videoBitrate: null,
-<<<<<<< HEAD
-				height: undefined,
-				width: undefined,
-=======
 				bucketName: 'abc',
 				renderId: 'abc',
->>>>>>> 482df5eb
+				height: null,
+				width: null,
 			},
 			{
 				...extraContext,
