--- conflicted
+++ resolved
@@ -30,14 +30,8 @@
 		"@rollup/plugin-typescript": "^8.2.0",
 		"@testing-library/react": "14.0.0",
 		"@types/node": "18.14.6",
-<<<<<<< HEAD
-		"@types/react": "18.0.26",
-		"@types/react-dom": "18.0.11",
-=======
 		"@types/react": "18.2.48",
 		"@types/react-dom": "18.2.18",
-		"@vitejs/plugin-react": "^2.0.0",
->>>>>>> a5d1f992
 		"eslint": "8.42.0",
 		"eslint-plugin-require-extensions": "^0.1.2",
 		"jsdom": "21.1.0",
