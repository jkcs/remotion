--- conflicted
+++ resolved
@@ -1,10 +1,6 @@
 {
 	"name": "remotion",
-<<<<<<< HEAD
-	"version": "2.4.4",
-=======
 	"version": "2.5.0",
->>>>>>> adf37af4
 	"description": "Render videos in React",
 	"main": "dist/index.js",
 	"types": "dist/index.d.ts",
