--- conflicted
+++ resolved
@@ -52,11 +52,7 @@
 import {WarpDemo2} from './WarpText/demo2';
 import {Tailwind} from './Tailwind';
 import {DynamicDuration, dynamicDurationSchema} from './DynamicDuration';
-<<<<<<< HEAD
 import {HugePayload, hugePayloadSchema} from './HugePayload';
-=======
-import {should} from 'vitest';
->>>>>>> f9b6369a
 
 if (alias !== 'alias') {
 	throw new Error('should support TS aliases');
@@ -111,7 +107,7 @@
 		shouldLog('Hello World null', null);
 		shouldLog(
 			'Hello World Promise',
-			new Promise((resolve) => {
+			new Promise<void>((resolve) => {
 				resolve();
 			})
 		);
