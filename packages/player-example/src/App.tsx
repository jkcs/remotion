--- conflicted
+++ resolved
@@ -20,11 +20,8 @@
 	const [clickToPlay, setClickToPlay] = useState(true);
 	const [logs, setLogs] = useState<string[]>(() => []);
 	const [spaceKeyToPlayOrPause, setspaceKeyToPlayOrPause] = useState(true);
-<<<<<<< HEAD
 	const [loading, setLoading] = useState(false);
-=======
 	const [playbackRate, setPlaybackRate] = useState(1);
->>>>>>> 001a83f4
 
 	const ref = useRef<PlayerRef>(null);
 
@@ -106,13 +103,6 @@
 				loop={loop}
 				showVolumeControls={true}
 				clickToPlay={clickToPlay}
-<<<<<<< HEAD
-				inputProps={{
-					title: String(title),
-					bgColor: String(bgColor),
-					color: String(color),
-					loading: Boolean(loading)
-=======
 				inputProps={inputProps}
 				errorFallback={({error}) => {
 					return (
@@ -126,7 +116,6 @@
 							Sorry about this! An error occurred: {error.message}
 						</AbsoluteFill>
 					);
->>>>>>> 001a83f4
 				}}
 				playbackRate={playbackRate}
 				spaceKeyToPlayOrPause={spaceKeyToPlayOrPause}
